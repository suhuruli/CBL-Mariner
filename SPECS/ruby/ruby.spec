--- conflicted
+++ resolved
@@ -1,25 +1,8 @@
 # The RubyGems library has to stay out of Ruby directory tree, since the
 # RubyGems should be share by all Ruby implementations.
-<<<<<<< HEAD
-%global rubygems_dir %{_datadir}/rubygems
-%global ruby_libdir %{_datadir}/%{name}
-%global bigdecimal_version 3.1.1
-%global io_console_version 0.5.6
-%global irb_version        1.2.6
-%global json_version       2.3.0
-%global minitest_version   5.13.0
-%global rubygems_molinillo_version  0.5.7
-%global openssl_version    2.1.2
-%global power_assert_version  1.1.7
-%global psych_version      3.1.0
-%global rdoc_version       6.2.1.1
-%global rubygems_version   3.1.6
-%global test_unit_version  3.3.4
-=======
 %global rubygems_dir  %{_datadir}/rubygems
 %global ruby_libdir   %{_datadir}/%{name}
 
->>>>>>> 5be1547f
 %global gem_dir %{_libdir}/ruby/gems
 
 %global bigdecimal_version          3.1.1
@@ -38,11 +21,7 @@
 Summary:        Ruby
 Name:           ruby
 Version:        2.7.4
-<<<<<<< HEAD
-Release:        3%{?dist}
-=======
 Release:        4%{?dist}
->>>>>>> 5be1547f
 License:        (Ruby OR BSD) AND Public Domain AND MIT AND CC0 AND zlib AND UCD
 Vendor:         Microsoft Corporation
 Distribution:   Mariner
@@ -94,13 +73,8 @@
 Requires:       ruby(release)
 Recommends:     rubygem(io-console) >= %{io_console_version}
 Recommends:     rubygem(rdoc) >= %{rdoc_version}
-<<<<<<< HEAD
-Provides:       gem = %{version}-%{release}
-Provides:       ruby(rubygems) = %{version}-%{release}
-=======
 Provides:       gem = %{rubygems_version}
 Provides:       ruby(rubygems) = %{rubygems_version}
->>>>>>> 5be1547f
 # https://github.com/rubygems/rubygems/pull/1189#issuecomment-121600910
 Provides:       bundled(rubygem-molinillo) = %{rubygems_molinillo_version}
 BuildArch:      noarch
@@ -113,11 +87,7 @@
 Summary:        Macros and development tools for packaging RubyGems
 Version:        %{rubygems_version}
 License:        Ruby OR MIT
-<<<<<<< HEAD
-Requires:       ruby(rubygems) >= %{version}-%{release}
-=======
-Requires:       ruby(rubygems) >= %{rubygems_version}
->>>>>>> 5be1547f
+Requires:       ruby(rubygems) >= %{rubygems_version}
 # Needed for RDoc documentation format generation.
 Requires:       rubygem(json) >= %{json_version}
 Requires:       rubygem(rdoc) >= %{rdoc_version}
@@ -171,11 +141,7 @@
 License:        BSD-2-Clause OR Ruby
 Requires:       ruby(release)
 Requires:       ruby(rubygems) >= %{rubygems_version}
-<<<<<<< HEAD
-Provides:       rubygem(io-console) = %{version}-%{release}
-=======
 Provides:       rubygem(io-console) = %{io_console_version}
->>>>>>> 5be1547f
 
 %description -n rubygem-io-console
 IO/Console provides very simple and portable access to console. It doesn't
@@ -188,11 +154,7 @@
 License:        (Ruby OR GPLv2) AND UCD
 Requires:       ruby(release)
 Requires:       ruby(rubygems) >= %{rubygems_version}
-<<<<<<< HEAD
-Provides:       rubygem(json) = %{version}-%{release}
-=======
 Provides:       rubygem(json) = %{json_version}
->>>>>>> 5be1547f
 
 %description -n rubygem-json
 This is a implementation of the JSON specification according to RFC 4627.
@@ -206,11 +168,7 @@
 License:        Ruby OR BSD
 Requires:       ruby(release)
 Requires:       ruby(rubygems) >= %{rubygems_version}
-<<<<<<< HEAD
-Provides:       rubygem(openssl) = %{version}-%{release}
-=======
 Provides:       rubygem(openssl) = %{openssl_version}
->>>>>>> 5be1547f
 
 %description -n rubygem-openssl
 OpenSSL provides SSL, TLS and general purpose cryptography. It wraps the
@@ -222,11 +180,7 @@
 License:        MIT
 Requires:       ruby(release)
 Requires:       ruby(rubygems) >= %{rubygems_version}
-<<<<<<< HEAD
-Provides:       rubygem(psych) = %{version}-%{release}
-=======
 Provides:       rubygem(psych) = %{psych_version}
->>>>>>> 5be1547f
 
 %description -n rubygem-psych
 Psych is a YAML parser and emitter. Psych leverages
@@ -340,7 +294,7 @@
 # Install bigdecimal
 mkdir -p %{buildroot}%{gem_dir}/gems/bigdecimal-%{bigdecimal_version}/lib
 mkdir -p %{buildroot}%{_libdir}/gems/%{name}/bigdecimal-%{bigdecimal_version}/bigdecimal
-mv %{buildroot}%{_libdir}/ruby/bigdecimal %{buildroot}%{gem_dir}/gems/bigdecimal-%{bigdecimal_version}/lib
+mv %{buildroot}%{_libdir}/ruby/bigdecimal %{buildroot}%{gem_dir}/gems/bigdecimal-%{bigd1.0.20220331-1.0ecimal_version}/lib
 touch %{buildroot}%{_libdir}/gems/%{name}/bigdecimal-%{bigdecimal_version}/gem.build_complete
 ln -s %{gem_dir}/gems/bigdecimal-%{bigdecimal_version}/lib/bigdecimal %{buildroot}%{_libdir}/ruby/bigdecimal
 
@@ -497,12 +451,9 @@
 %doc %{gem_dir}/gems/test-unit-%{test_unit_version}/doc
 
 %changelog
-<<<<<<< HEAD
-=======
 * Tue Mar 29 2022 Pawel Winogrodzki <pawelwi@microsoft.com> - 2.7.4-4
 - Fixing "Provides".
 
->>>>>>> 5be1547f
 * Fri Mar 25 2022 Neha Agarwal <nehaagarwal@microsoft.com> - 2.7.4-3
 - Build rubygem, openssl, io-console, json, psych rubygems (taken from Fedora 33, license: MIT)
 
