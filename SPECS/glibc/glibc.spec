--- conflicted
+++ resolved
@@ -1,10 +1,6 @@
 %global security_hardening nonow
 %define glibc_target_cpu %{_build}
 %define debug_package %{nil}
-<<<<<<< HEAD
-
-=======
->>>>>>> 3b433a90
 Summary:        Main C library
 Name:           glibc
 Version:        2.28
@@ -33,16 +29,11 @@
 Patch10:        CVE-2020-1751.nopatch
 # Marked by upstream/Ubuntu/Red Hat as not a security bug, no fix available
 # Rationale: Exploit requires crafted pattern in regex compiler meant only for trusted content
-<<<<<<< HEAD
-Patch11:		CVE-2018-20796.nopatch
-ExcludeArch:    armv7 ppc i386 i686
-=======
 Patch11:        CVE-2018-20796.nopatch
 Patch12:        CVE-2019-7309.patch
 # CVE-2019-19126 patch taken from upstream commit 7966ce07e89fa4ccc8fdba00d4439fc652862462
 Patch13:        CVE-2019-19126.patch
 Requires:       filesystem
->>>>>>> 3b433a90
 Provides:       rtld(GNU_HASH)
 Provides:       /sbin/ldconfig
 ExcludeArch:    armv7 ppc i386 i686
@@ -126,11 +117,7 @@
 if [ -d /tools ]; then
 /tools/lib/rpm/find-requires %{buildroot} %{glibc_target_cpu} | grep -v GLIBC_PRIVATE
 else
-<<<<<<< HEAD
-%{_prefix}/lib/rpm/find-requires %{buildroot} %{glibc_target_cpu} | grep -v GLIBC_PRIVATE
-=======
 %{_lib}/rpm/find-requires %{buildroot} %{glibc_target_cpu} | grep -v GLIBC_PRIVATE
->>>>>>> 3b433a90
 fi
 _EOF
 chmod +x find_requires.sh
