%global debug_package %{nil}
Summary:        NVIDIA container runtime hook
Name:           nvidia-container-toolkit
<<<<<<< HEAD
Version:        1.9.0
Release:        3%{?dist}
=======
Version:        1.11.0
Release:        1%{?dist}
>>>>>>> 520bb328
License:        ALS2.0
Vendor:         Microsoft Corporation
Distribution:   Mariner
URL:            https://github.com/NVIDIA/nvidia-container-toolkit
#Source0:       https://github.com/NVIDIA/%%{name}/archive/v%%{version}.tar.gz
Source0:        %{name}-%{version}.tar.gz
# Below is a manually created tarball, no download link.
# We're using pre-populated Go modules from this tarball, since network is disabled during build time.
# How to re-build this file:
#   1. wget https://github.com/NVIDIA/%%{name}/archive/v%%{version}.tar.gz -O %%{name}-%%{version}.tar.gz
#   2. tar -xf %%{name}-%%{version}.tar.gz
#   3. cd %%{name}-%%{version}
#   4. go mod vendor
#   5. tar  --sort=name \
#           --mtime="2021-04-26 00:00Z" \
#           --owner=0 --group=0 --numeric-owner \
#           --pax-option=exthdr.name=%d/PaxHeaders/%f,delete=atime,delete=ctime \
#           -cf %%{name}-%%{version}-vendor.tar.gz vendor
#
#   NOTES:
#       - You require GNU tar version 1.28+.
#       - The additional options enable generation of a tarball with the same hash every time regardless of the environment.
#         See: https://reproducible-builds.org/docs/archives/
#       - For the value of "--mtime" use the date "2021-04-26 00:00Z" to simplify future updates.
Source1:        %{name}-%{version}-vendor.tar.gz
BuildRequires:  golang
Obsoletes: nvidia-container-runtime <= 3.5.0-1, nvidia-container-runtime-hook <= 1.4.0-2
Provides: nvidia-container-runtime
Provides: nvidia-container-runtime-hook
Requires: libnvidia-container-tools >= 1.11.0, libnvidia-container-tools < 2.0.0

%description
Provides a OCI hook to enable GPU support in containers.

# The BASE package consists of the NVIDIA Container Runtime and the NVIDIA Container Toolkit CLI.
# This allows the package to be installed on systems where no NVIDIA Container CLI is available.
%package base
Summary: NVIDIA Container Toolkit Base
Obsoletes: nvidia-container-runtime <= 3.5.0-1, nvidia-container-runtime-hook <= 1.4.0-2
Provides: nvidia-container-runtime
# Since this package allows certain components of the NVIDIA Container Toolkit to be installed separately
# it conflicts with older versions of the nvidia-container-toolkit package that also provide these files.
Conflicts: nvidia-container-toolkit <= 1.10.0-1

%description base
Provides tools such as the NVIDIA Container Runtime and NVIDIA Container Toolkit CLI to enable GPU support in containers.

%prep
%autosetup -p1
tar -xvf %{SOURCE1}

%build
go build -ldflags "-s -w " -o "nvidia-container-runtime-hook" ./cmd/nvidia-container-runtime-hook
go build -ldflags "-s -w " -o "nvidia-container-runtime" ./cmd/nvidia-container-runtime
go build -ldflags "-s -w " -o "nvidia-ctk" ./cmd/nvidia-ctk

%install
mkdir -p %{buildroot}%{_bindir}
install -m 755 -t %{buildroot}%{_bindir} nvidia-container-runtime-hook
install -m 755 -t %{buildroot}%{_bindir} nvidia-container-runtime
install -m 755 -t %{buildroot}%{_bindir} nvidia-ctk

cp config/config.toml.rpm-yum config.toml
mkdir -p %{buildroot}%{_sysconfdir}/nvidia-container-runtime
install -m 644 -t %{buildroot}%{_sysconfdir}/nvidia-container-runtime config.toml

mkdir -p %{buildroot}%{_libexecdir}/oci/hooks.d
install -m 755 -t %{buildroot}%{_libexecdir}/oci/hooks.d oci-nvidia-hook

mkdir -p %{buildroot}%{_datadir}/containers/oci/hooks.d
install -m 644 -t %{buildroot}%{_datadir}/containers/oci/hooks.d oci-nvidia-hook.json

%posttrans
ln -sf %{_bindir}/nvidia-container-runtime-hook %{_bindir}/nvidia-container-toolkit

%postun
rm -f %{_bindir}/nvidia-container-toolkit

%files
%license LICENSE
%{_bindir}/nvidia-container-runtime-hook
%{_libexecdir}/oci/hooks.d/oci-nvidia-hook
%{_datadir}/containers/oci/hooks.d/oci-nvidia-hook.json

%files base
%license LICENSE
%config %{_sysconfdir}/nvidia-container-runtime/config.toml
%{_bindir}/nvidia-container-runtime
%{_bindir}/nvidia-ctk

%changelog
<<<<<<< HEAD
=======
* Wed Sep 21 2022 Henry Li <lihl@microsoft.com> - 1.11.0-1
- Upgrade to version 1.11.0
- Remove patch that no longer applies to v1.11.0
- Replace nvidia-container-toolkit with nvidia-container-runtime-hook
- Build and install nvidia-ctk binary
- Use config.toml.rpm-yum, which replaces config.toml.centos
- Add nlibnvidia-container-tools minimum version 1.11.0 dependency
- Add the nvidia-container-runtime-toolkit-base package

>>>>>>> 520bb328
* Mon Aug 22 2022 Olivia Crain <oliviacrain@microsoft.com> - 1.9.0-3
- Bump release to rebuild against Go 1.18.5

* Tue Jun 14 2022 Muhammad Falak <mwani@microsoft.com> - 1.9.0-2
- Bump release to rebuild with golang 1.18.3

* Wed Mar 30 2022 Adithya Jayachandran <adjayach@microsoft.com> - 1.9.0-1
- Update toolkit version to 1.9.0
- NVIDIA unified release package

* Tue Sep 28 2021 Adithya Jayachandran <adjayach@microsoft.com> - 1.5.1-1
- Update toolkit version to 1.5.1

* Fri Aug 06 2021 Nicolas Guibourge <nicolasg@microsoft.com> 1.4.2-4
- Increment release to force republishing using golang 1.16.7.

* Tue Jun 08 2021 Henry Beberman <henry.beberman@microsoft.com> 1.4.2-3
- Increment release to force republishing using golang 1.15.13.

* Mon Apr 26 2021 Joseph Knierman <joknierm@microsoft.com> - 1.4.2-2
- License verified
- Initial CBL-Mariner import from NVIDIA (license: ASL 2.0).

* Fri Feb 05 2021 NVIDIA CORPORATION <cudatools@nvidia.com> 1.4.2-1
- Add dependence on libnvidia-container-tools >= 1.3.3

* Mon Jan 25 2021 NVIDIA CORPORATION <cudatools@nvidia.com> 1.4.1-1
- Ignore NVIDIA_VISIBLE_DEVICES for containers with insufficent privileges
- Add dependence on libnvidia-container-tools >= 1.3.2

* Fri Dec 11 2020 NVIDIA CORPORATION <cudatools@nvidia.com> 1.4.0-1
- Add 'compute' capability to list of defaults
- Add dependence on libnvidia-container-tools >= 1.3.1

* Wed Sep 16 2020 NVIDIA CORPORATION <cudatools@nvidia.com> 1.3.0-1
- Promote 1.3.0-0.1.rc.2 to 1.3.0-1
- Add dependence on libnvidia-container-tools >= 1.3.0

* Mon Aug 10 2020 NVIDIA CORPORATION <cudatools@nvidia.com> 1.3.0-0.1.rc.2
- 2c180947 Add more tests for new semantics with device list from volume mounts
- 7c003857 Refactor accepting device lists from volume mounts as a boolean

* Fri Jul 24 2020 NVIDIA CORPORATION <cudatools@nvidia.com> 1.3.0-0.1.rc.1
- b50d86c1 Update build system to accept a TAG variable for things like rc.x
- fe65573b Add common CI tests for things like golint, gofmt, unit tests, etc.
- da6fbb34 Revert "Add ability to merge envars of the form NVIDIA_VISIBLE_DEVICES_*"
- a7fb3330 Flip build-all targets to run automatically on merge requests
- 8b248b66 Rename github.com/NVIDIA/container-toolkit to nvidia-container-toolkit
- da36874e Add new config options to pull device list from mounted files instead of ENVVAR

* Wed Jul 22 2020 NVIDIA CORPORATION <cudatools@nvidia.com> 1.2.1-1
- 4e6e0ed4 Add 'ngx' to list of *all* driver capabilities
- 2f4af743 List config.toml as a config file in the RPM SPEC

* Wed Jul 08 2020 NVIDIA CORPORATION <cudatools@nvidia.com> 1.2.0-1
- 8e0aab46 Fix repo listed in changelog for debian distributions
- 320bb6e4 Update dependence on libnvidia-container to 1.2.0
- 6cfc8097 Update package license to match source license
- e7dc3cbb Fix debian copyright file
- d3aee3e0 Add the 'ngx' driver capability

* Wed Jun 03 2020 NVIDIA CORPORATION <cudatools@nvidia.com> 1.1.2-1
- c32237f3 Add support for parsing Linux Capabilities for older OCI specs

* Tue May 19 2020 NVIDIA CORPORATION <cudatools@nvidia.com> 1.1.1-1
- d202aded Update dependence to libnvidia-container 1.1.1

* Fri May 15 2020 NVIDIA CORPORATION <cudatools@nvidia.com> 1.1.0-1
- 4e4de762 Update build system to support multi-arch builds
- fcc1d116 Add support for MIG (Multi-Instance GPUs)
- d4ff0416 Add ability to merge envars of the form NVIDIA_VISIBLE_DEVICES_* 
- 60f165ad Add no-pivot option to toolkit<|MERGE_RESOLUTION|>--- conflicted
+++ resolved
@@ -1,13 +1,8 @@
 %global debug_package %{nil}
 Summary:        NVIDIA container runtime hook
 Name:           nvidia-container-toolkit
-<<<<<<< HEAD
-Version:        1.9.0
-Release:        3%{?dist}
-=======
 Version:        1.11.0
 Release:        1%{?dist}
->>>>>>> 520bb328
 License:        ALS2.0
 Vendor:         Microsoft Corporation
 Distribution:   Mariner
@@ -99,8 +94,6 @@
 %{_bindir}/nvidia-ctk
 
 %changelog
-<<<<<<< HEAD
-=======
 * Wed Sep 21 2022 Henry Li <lihl@microsoft.com> - 1.11.0-1
 - Upgrade to version 1.11.0
 - Remove patch that no longer applies to v1.11.0
@@ -110,7 +103,6 @@
 - Add nlibnvidia-container-tools minimum version 1.11.0 dependency
 - Add the nvidia-container-runtime-toolkit-base package
 
->>>>>>> 520bb328
 * Mon Aug 22 2022 Olivia Crain <oliviacrain@microsoft.com> - 1.9.0-3
 - Bump release to rebuild against Go 1.18.5
 
