--- conflicted
+++ resolved
@@ -10,7 +10,7 @@
 Summary:        Microsoft Kubernetes
 Name:           kubernetes
 Version:        1.19.7
-Release:        2%{?dist}
+Release:        3%{?dist}
 License:        ASL 2.0
 Vendor:         Microsoft Corporation
 Distribution:   Mariner
@@ -176,7 +176,7 @@
 install -p -m 755 -t %{buildroot}%{_bindir} %{name}/node/bin/pause
 
 # install service files
-install -d -m 0755 %{buildroot}%{_libdir}/systemd/system
+install -d -m 0755 %{buildroot}/%{_libdir}/systemd/system
 install -p -m 644 -t %{buildroot}%{_libdir}/systemd/system %{SOURCE1}
 
 # install config files
@@ -187,8 +187,8 @@
 install -dm755 %{buildroot}%{_sharedstatedir}/kubelet
 install -dm755 %{buildroot}%{_var}/run/kubernetes
 
-install -d -m 0755 %{buildroot}%{_libdir}/tmpfiles.d
-cat << EOF >> %{buildroot}%{_libdir}/tmpfiles.d/kubernetes.conf
+install -d -m 0755 %{buildroot}/%{_libdir}/tmpfiles.d
+cat << EOF >> %{buildroot}/%{_libdir}/tmpfiles.d/kubernetes.conf
 d %{_var}/run/kubernetes 0755 kube kube -
 EOF
 
@@ -266,13 +266,11 @@
 %{_bindir}/pause
 
 %changelog
-<<<<<<< HEAD
-* Mon Apr 26 2021 Thomas Crain <thcrain@microsoft.com> - 1.19.7-2
+* Fri Apr 30 2021 Thomas Crain <thcrain@microsoft.com> - 1.19.7-3
 - Replace incorrect %%{_lib} usage with %%{_libdir}
-=======
+
 * Thu Apr 29 2021 CBL-Mariner Service Account <cblmargh@microsoft.com> - 1.19.7-2
 - Update to version  "1.19.7-hotfix.20210428".
->>>>>>> 0321aecb
 
 * Thu Mar 18 2021 CBL-Mariner Service Account <cblmargh@microsoft.com> - 1.19.7-1
 - Update to version  "1.19.7-hotfix.20210310".
