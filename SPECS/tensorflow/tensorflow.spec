Summary:        TensorFlow is an open source machine learning framework for everyone.
Name:           tensorflow
Version:        2.11.0
<<<<<<< HEAD
Release:        1%{?dist}
=======
Release:        2%{?dist}
>>>>>>> 8b802988
License:        ASL 2.0
Vendor:         Microsoft Corporation
Distribution:   Mariner
Group:          Development/Languages/Python
URL:            https://www.tensorflow.org/
Source0:        https://github.com/tensorflow/tensorflow/archive/refs/tags/v%{version}.tar.gz#/%{name}-%{version}.tar.gz
Source1:        %{name}-%{version}-cache.tar.gz
BuildRequires:  bazel = 5.3.0
BuildRequires:  binutils
BuildRequires:  build-essential
BuildRequires:  git
BuildRequires:  libstdc++-devel
BuildRequires:  pyproject-rpm-macros
BuildRequires:  python3-devel
BuildRequires:  python3-numpy
BuildRequires:  python3-packaging
BuildRequires:  python3-pip
BuildRequires:  python3-requests
BuildRequires:  python3-wheel
BuildRequires:  tar
BuildRequires:  which
ExclusiveArch:  x86_64

%description
TensorFlow is an open source machine learning framework for everyone.

%package -n     python3-tensorflow
Summary:        python-tensorflow
Requires:       python3-markupsafe
Requires:       python3-absl-py
Requires:       python3-astunparse
Requires:       python3-cachetools
Requires:       python3-charset-normalizer
Requires:       python3-devel
Requires:       python3-flatbuffers
Requires:       python3-gast
Requires:       python3-google-auth
Requires:       python3-google-auth-oauthlib
Requires:       python3-grpcio
Requires:       python3-h5py
Requires:       python3-idna
Requires:       python3-importlib-metadata
Requires:       python3-libclang
Requires:       python3-markdown
Requires:       python3-numpy = 1.22.3
Requires:       python3-oauthlib
Requires:       python3-opt-einsum
Requires:       python3-protobuf
Requires:       python3-pyasn1
Requires:       python3-pyasn1-modules
Requires:       python3-requests-oauthlib
Requires:       python3-rsa
Requires:       python3-six
Requires:       python3-termcolor
Requires:       python3-typing-extensions
Requires:       python3-werkzeug
Requires:       python3-wrapt
Requires:       python3-zipp

%description -n python3-tensorflow
Python 3 version.

%prep
%autosetup -p1


%build
tar -xf %{SOURCE1} -C /root/

ln -s %{_bindir}/python3 %{_bindir}/python

bazel --batch build  --verbose_explanations //tensorflow/tools/pip_package:build_pip_package
# ---------
# steps to create the cache tar. network connection is required to create the cache.
#----------------------------------
# pushd /root
# tar -czvf cacheroot.tar.gz .cache  #creating the cache using the /root/.cache directory
# popd
# mv /root/cacheroot.tar.gz /usr/

./bazel-bin/tensorflow/tools/pip_package/build_pip_package pyproject-wheeldir/
# --------


%install
%{pyproject_install}


%files -n python3-tensorflow
%license LICENSE
%{python3_sitelib}/*
%{_bindir}/estimator_ckpt_converter
%{_bindir}/import_pb_to_tensorboard
%{_bindir}/saved_model_cli
%{_bindir}/tensorboard
%{_bindir}/tf_upgrade_v2
%{_bindir}/tflite_convert
%{_bindir}/toco
%{_bindir}/toco_from_protos

%changelog
<<<<<<< HEAD
=======
* Thu Dec 08 2022 Riken Maharjan <rmaharjan@microsoft> - 2.11.0-2
- correct markupsafe package name. 

>>>>>>> 8b802988
* Sun Dec 04 2022 Riken Maharjan <rmaharjan@microsoft> - 2.11.0-1
- update to 2.11.0

* Thu Sep 22 2022 Riken Maharjan <rmaharjan@microsoft> - 2.8.3-1
- License verified
- Original version for CBL-Mariner<|MERGE_RESOLUTION|>--- conflicted
+++ resolved
@@ -1,11 +1,7 @@
 Summary:        TensorFlow is an open source machine learning framework for everyone.
 Name:           tensorflow
 Version:        2.11.0
-<<<<<<< HEAD
-Release:        1%{?dist}
-=======
 Release:        2%{?dist}
->>>>>>> 8b802988
 License:        ASL 2.0
 Vendor:         Microsoft Corporation
 Distribution:   Mariner
@@ -107,12 +103,9 @@
 %{_bindir}/toco_from_protos
 
 %changelog
-<<<<<<< HEAD
-=======
 * Thu Dec 08 2022 Riken Maharjan <rmaharjan@microsoft> - 2.11.0-2
 - correct markupsafe package name. 
 
->>>>>>> 8b802988
 * Sun Dec 04 2022 Riken Maharjan <rmaharjan@microsoft> - 2.11.0-1
 - update to 2.11.0
 
