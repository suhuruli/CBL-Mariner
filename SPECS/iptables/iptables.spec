%define sha1    %{name}-%{version}=6df99e90cb4d59032ab2050ebb426fe065249bd3
Summary:        Linux kernel packet control tool
Name:           iptables
Version:        1.8.3
Release:        4%{?dist}
License:        GPLv2+
Vendor:         Microsoft Corporation
Distribution:   Mariner
Group:          System Environment/Security
URL:            https://www.netfilter.org/projects/iptables
Source0:        http://www.netfilter.org/projects/iptables/files/%{name}-%{version}.tar.bz2
Source1:        iptables.service
Source2:        iptables
Source3:        iptables.stop
Source4:        ip4save
Source5:        ip6save
BuildRequires:  jansson-devel
BuildRequires:  libmnl-devel
BuildRequires:  libnftnl-devel
BuildRequires:  systemd
Requires:       systemd

%description
The next part of this chapter deals with firewalls. The principal
firewall tool for Linux is Iptables. You will need to install
Iptables if you intend on using any form of a firewall.

%package        devel
Summary:        Header and development files for iptables
Requires:       %{name} = %{version}-%{release}

%description    devel
It contains the libraries and header files to create applications.

%prep
%setup -q

%build
%configure \
    --disable-silent-rules \
    --exec-prefix= \
    --with-xtlibdir=%{_libdir}/iptables \
    --with-pkgconfigdir=%{_libdir}/pkgconfig \
    --disable-nftables \
    --enable-libipq \
    --enable-devel

make V=0

%install
[ %{buildroot} != "/"] && rm -rf %{buildroot}/*
make DESTDIR=%{buildroot} install
ln -sfv ../../sbin/xtables-multi %{buildroot}%{_libdir}/iptables-xml
#   Install daemon scripts
install -vdm755 %{buildroot}%{_unitdir}
install -m 644 %{SOURCE1} %{buildroot}%{_unitdir}
install -vdm755 %{buildroot}%{_sysconfdir}/systemd/scripts
install -m 755 %{SOURCE2} %{buildroot}%{_sysconfdir}/systemd/scripts
install -m 755 %{SOURCE3} %{buildroot}%{_sysconfdir}/systemd/scripts
install -m 644 %{SOURCE4} %{buildroot}%{_sysconfdir}/systemd/scripts
install -m 644 %{SOURCE5} %{buildroot}%{_sysconfdir}/systemd/scripts

find %{buildroot} -name '*.a'  -delete
find %{buildroot} -type f -name "*.la" -delete -print
%{_fixperms} %{buildroot}/*

%preun
%systemd_preun iptables.service

%post
/sbin/ldconfig
%systemd_post iptables.service

%postun
/sbin/ldconfig
%systemd_postun_with_restart iptables.service

%clean
rm -rf %{buildroot}/*

%files
%defattr(-,root,root)
%license COPYING
%config(noreplace) %{_sysconfdir}/systemd/scripts/iptables
%config(noreplace) %{_sysconfdir}/systemd/scripts/iptables.stop
%config(noreplace) %{_sysconfdir}/systemd/scripts/ip4save
%config(noreplace) %{_sysconfdir}/systemd/scripts/ip6save
%{_unitdir}/iptables.service
%{_sbindir}/*
%{_bindir}/*
%{_libdir}/*.so.*
%{_libdir}/iptables/*
%{_libdir}/iptables-xml
%{_mandir}/man1/*
%{_mandir}/man8/*

%files devel
%{_libdir}/*.so
%{_libdir}/pkgconfig/*
%{_includedir}/*
%{_mandir}/man3/*

%changelog
<<<<<<< HEAD
* Tue Nov 03 2020 Ruying Chen <v-ruyche@microsoft.com> - 1.8.3-4
- Systemd supports merged /usr. Update with corresponding file locations and macros.

* Sat May 09 00:21:34 PST 2020 Nick Samson <nisamson@microsoft.com> - 1.8.3-3
- Added %%license line automatically

=======
*   Thu Mar 11 2021 Rachel Menge <rachelmenge@microsoft.com> - 1.8.3-4
-   Add ssh brute force prevention to ip4save and ip6save
-   License verified
*   Sat May 09 00:21:34 PST 2020 Nick Samson <nisamson@microsoft.com> - 1.8.3-3
-   Added %%license line automatically
>>>>>>> 7277504b
*   Tue Sep 03 2019 Mateusz Malisz <mamalisz@microsoft.com> 1.8.3-2
-   Initial CBL-Mariner import from Photon (license: Apache2).

*   Tue Jul 30 2019 Shreyas B. <shreyasb@vmware.com> 1.8.3-1
-   Updated to version 1.8.3

*   Tue Feb 26 2019 Alexey Makhalov <amakhalov@vmware.com> 1.8.0-2
-   Flush ip6tables on service stop

*   Mon Sep 10 2018 Ankit Jain <ankitja@vmware.com> 1.8.0-1
-   Updated to version 1.8.0

*   Thu Aug 10 2017 Priyesh Padmavilasom <ppadmavilasom@vmware.com> 1.6.1-4
-   fix ip4save script for upgrade issues.

*   Mon Jul 24 2017 Priyesh Padmavilasom <ppadmavilasom@vmware.com> 1.6.1-3
-   use iptables-restore to reload rules.

*   Fri Jun 23 2017 Xiaolin Li <xiaolinl@vmware.com> 1.6.1-2
-   Add devel package.

*   Tue Mar 28 2017 Dheeraj Shetty <dheerajs@vmware.com> 1.6.1-1
-   Updated to version 1.6.1

*   Wed Jan 18 2017 Alexey Makhalov <amakhalov@vmware.com> 1.6.0-6
-   Flush iptables on service stop

*   Tue Aug 30 2016 Anish Swaminathan <anishs@vmware.com> 1.6.0-5
-   Change config file properties for iptables script

*   Tue May 24 2016 Priyesh Padmavilasom <ppadmavilasom@vmware.com> 1.6.0-4
-   GA - Bump release of all rpms

*   Thu May 05 2016 Kumar Kaushik <kaushikk@vmware.com> 1.6.0-3
-   Adding package support in pre/post/un scripts section.

*   Thu Apr 21 2016 Divya Thaluru <dthaluru@vmware.com> 1.6.0-2
-   Enabled iptable service. Added iptable rule to accept ssh connections by default.

*   Fri Jan 15 2016 Xiaolin Li <xiaolinl@vmware.com> 1.6.0-1
-   Updated to version 1.6.0

*   Thu Dec 10 2015 Xiaolin Li <xiaolinl@vmware.com>  1.4.21-3
-   Add systemd to Requires and BuildRequires.
-   Use systemctl to enable/disable service.

*   Wed May 20 2015 Touseef Liaqat <tliaqat@vmware.com> 1.4.21-2
-   Updated group.

*   Fri Oct 10 2014 Divya Thaluru <dthaluru@vmware.com> 1.4.21-1
-   Initial build.  First version<|MERGE_RESOLUTION|>--- conflicted
+++ resolved
@@ -1,8 +1,7 @@
-%define sha1    %{name}-%{version}=6df99e90cb4d59032ab2050ebb426fe065249bd3
 Summary:        Linux kernel packet control tool
 Name:           iptables
 Version:        1.8.3
-Release:        4%{?dist}
+Release:        5%{?dist}
 License:        GPLv2+
 Vendor:         Microsoft Corporation
 Distribution:   Mariner
@@ -101,20 +100,17 @@
 %{_mandir}/man3/*
 
 %changelog
-<<<<<<< HEAD
+* Fri Apr 02 2021 Thomas Crain <thcrain@microsoft.com> - 1.8.3-5
+- Merge the following releases from 1.0 to dev branch
+- rachelmenge@microsoft.com, 1.8.3-4: Add ssh brute force prevention to ip4save and ip6save
+-   License verified
+
 * Tue Nov 03 2020 Ruying Chen <v-ruyche@microsoft.com> - 1.8.3-4
 - Systemd supports merged /usr. Update with corresponding file locations and macros.
 
-* Sat May 09 00:21:34 PST 2020 Nick Samson <nisamson@microsoft.com> - 1.8.3-3
+* Sat May 09 2020 Nick Samson <nisamson@microsoft.com> - 1.8.3-3
 - Added %%license line automatically
 
-=======
-*   Thu Mar 11 2021 Rachel Menge <rachelmenge@microsoft.com> - 1.8.3-4
--   Add ssh brute force prevention to ip4save and ip6save
--   License verified
-*   Sat May 09 00:21:34 PST 2020 Nick Samson <nisamson@microsoft.com> - 1.8.3-3
--   Added %%license line automatically
->>>>>>> 7277504b
 *   Tue Sep 03 2019 Mateusz Malisz <mamalisz@microsoft.com> 1.8.3-2
 -   Initial CBL-Mariner import from Photon (license: Apache2).
 
