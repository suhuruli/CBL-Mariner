--- conflicted
+++ resolved
@@ -2,11 +2,7 @@
 Summary:        Linux Kernel optimized for Hyper-V
 Name:           kernel-hyperv
 Version:        5.4.51
-<<<<<<< HEAD
-Release:        2%{?dist}
-=======
 Release:        3%{?dist}
->>>>>>> 0cb469f4
 License:        GPLv2
 URL:            https://github.com/microsoft/WSL2-Linux-Kernel
 Group:          System Environment/Kernel
@@ -261,11 +257,8 @@
 %{_libdir}/perf/include/bpf/*
 
 %changelog
-<<<<<<< HEAD
-=======
 *   Thu Sep 03 2020 Daniel McIlvaney <damcilva@microsoft.com> 5.4.51-3
 -   Add code to check for missing config flags in the checked in configs
->>>>>>> 0cb469f4
 *   Tue Sep 01 2020 Chris Co <chrco@microsoft.com> 5.4.51-2
 -   Update source hash
 *   Wed Aug 19 2020 Chris Co <chrco@microsoft.com> 5.4.51-1
