%global debug_package %{nil}
<<<<<<< HEAD

Summary: Industry-standard container runtime
Name: moby-containerd
Version: 1.5.9+azure
Release: 7%{?dist}
License: ASL 2.0
Group: Tools/Container

# Git clone is a standard practice of producing source files for moby-* packages.
# Please look at ./generate-sources.sh for generating source tar ball.

%define vernum %(echo "%{version}" | cut -d+ -f1)
#Source0: https://github.com/containerd/containerd/archive/v%{vernum}.tar.gz
Source0: moby-containerd-%{version}.tar.gz
Source1: containerd.service
Source2: containerd.toml
Source3: NOTICE
Source4: LICENSE

Patch0:  CVE-2022-23648.patch

URL: https://www.containerd.io
Vendor: Microsoft Corporation
Distribution: Mariner
=======
%define upstream_name containerd
%define commit_hash 10c12954828e7c7c9b6e0ea9b0c02b01407d3ae1
Summary:        Industry-standard container runtime
Name:           moby-%{upstream_name}
Version:        1.6.6+azure
Release:        1%{?dist}
License:        ASL 2.0
Vendor:         Microsoft Corporation
Distribution:   Mariner
Group:          Tools/Container
URL:            https://www.containerd.io
# Git clone is a standard practice of producing source files for moby-* packages.
# Please look at ./generate-sources.sh for generating source tar ball.
Source0:        https://github.com/containerd/containerd/archive/v%{version}.tar.gz#/%{name}-%{version}.tar.gz
Source1:        containerd.service
Source2:        containerd.toml
Source3:        NOTICE
Source4:        LICENSE
Patch0:         Makefile.patch
>>>>>>> 9883d582

%{?systemd_requires}

BuildRequires:  bash
BuildRequires:  btrfs-progs-devel
BuildRequires:  cmake
BuildRequires:  device-mapper-devel
BuildRequires:  gcc
BuildRequires:  git
BuildRequires:  glibc-devel
BuildRequires:  go-md2man
BuildRequires:  golang
BuildRequires:  libltdl-devel
BuildRequires:  libseccomp-devel
BuildRequires:  libselinux-devel
BuildRequires:  libtool
BuildRequires:  make
BuildRequires:  pkg-config
BuildRequires:  systemd-devel
BuildRequires:  tar
BuildRequires:  which
Requires:       bash
Requires:       device-mapper-libs >= 1.02.90-1
Requires:       libcgroup
Requires:       libseccomp >= 2.3
Requires:       moby-runc >= 1.0.0~rc10~
Conflicts:      containerd
Conflicts:      containerd-io
Conflicts:      moby-engine <= 3.0.10
Obsoletes:      containerd
Obsoletes:      containerd-io

%description
containerd is an industry-standard container runtime with an emphasis on
simplicity, robustness and portability. It is available as a daemon for Linux
and Windows, which can manage the complete container lifecycle of its host
system: image transfer and storage, container execution and supervision,
low-level storage and network attachments, etc.

containerd is designed to be embedded into a larger system, rather than being
used directly by developers or end-users.

%prep
%autosetup -p1 -n %{upstream_name}-%{version}

%build
<<<<<<< HEAD
export GOPATH=%{OUR_GOPATH}
export GOCACHE=%{OUR_GOPATH}/.cache
export GOPROXY=off
export GO111MODULE=off
#export GOFLAGS=-trimpath
export GOGC=off
cd %{OUR_GOPATH}/src/github.com/containerd/containerd
=======
export BUILDTAGS="-mod=vendor"
make VERSION="%{version}" REVISION="%{commit_hash}" binaries man
>>>>>>> 9883d582

%check
export BUILDTAGS="-mod=vendor"
make VERSION="%{version}" REVISION="%{commit_hash}" test

%install
export BUILDTAGS="-mod=vendor"
make VERSION="%{version}" REVISION="%{commit_hash}" DESTDIR="%{buildroot}" PREFIX="%{_prefix}" install install-man

mkdir -p %{buildroot}/%{_unitdir}
install -D -p -m 0644 %{SOURCE1} %{buildroot}%{_unitdir}/containerd.service
install -D -p -m 0644 %{SOURCE2} %{buildroot}%{_sysconfdir}/containerd/config.toml

%post
%systemd_post containerd.service

if [ $1 -eq 1 ]; then # Package install
	systemctl enable containerd.service > /dev/null 2>&1 || :
	systemctl start containerd.service > /dev/null 2>&1 || :
fi

%preun
%systemd_preun containerd.service

%postun
%systemd_postun_with_restart containerd.service

%files
%license LICENSE NOTICE
%{_bindir}/*
%{_mandir}/*
%config(noreplace) %{_unitdir}/containerd.service
%config(noreplace) %{_sysconfdir}/containerd/config.toml

%changelog
<<<<<<< HEAD
=======
* Mon Jun 20 2022 Andrew Phelps <anphel@microsoft.com> - 1.6.6+azure-1
- Upgrade to version 1.6.6 to fix CVE-2022-31030
- Lint spec
>>>>>>> 9883d582
* Tue Jun 07 2022 Andrew Phelps <anphel@microsoft.com> - 1.5.9+azure-7
- Bumping release to rebuild with golang 1.18.3
* Fri Apr 29 2022 chalamalasetty <chalamalasetty@live.com> - 1.5.9+azure-6
- Bumping 'Release' to rebuild with updated Golang version 1.16.15-2.
* Tue Mar 15 2022 Muhammad Falak <mwani@microsoft.com> - 1.5.9+azure-5
- Bump release to force rebuild with golang 1.16.15
* Thu Mar 03 2022 Anirudh Gopal <angop@microsoft.com> - 1.5.9+azure-4
- Enable containerd service restart
* Wed Mar 02 2022 Nicolas Guibourge <nicolasg@microsoft.com> - 1.5.9+azure-3
- Fix CVE-2022-23648
* Fri Feb 18 2022 Thomas Crain <thcrain@microsoft.com> - 1.5.9+azure-2
- Bump release to force rebuild with golang 1.16.14
* Wed Jan 19 2022 Henry Beberman <henry.beberman@microsoft.com> - 1.5.9+azure-1
- Update to version 1.5.9+azure
* Wed Jan 19 2022 Henry Li <lihl@microsoft.com> - 1.4.4+azure-6
- Increment release for force republishing using golang 1.16.12
* Tue Nov 02 2021 Thomas Crain <thcrain@microsoft.com> - 1.4.4+azure-5
- Increment release for force republishing using golang 1.16.9
* Mon Oct 04 2021 Henry Beberman <henry.beberman@microsoft.com> 1.4.4+azure-4
- Patch CVE-2021-41103
- Change config to noreplace
- Refactor how files is specified
* Fri Aug 06 2021 Nicolas Guibourge <nicolasg@microsoft.com> 1.4.4+azure-3
- Increment release to force republishing using golang 1.16.7.
* Mon Jul 19 2021 Neha Agarwal <nehaagarwal@microsoft.com> 1.4.4+azure-2
- CVE-2021-32760 fix
* Mon Jul 12 2021 Andrew Phelps <anphel@microsoft.com> 1.4.4+azure-1
- Update to version 1.4.4+azure
* Tue Jun 08 2021 Henry Beberman <henry.beberman@microsoft.com> 1.3.4+azure-3
- Increment release to force republishing using golang 1.15.13.
* Thu Dec 10 2020 Andrew Phelps <anphel@microsoft.com> 1.3.4+azure-2
- Increment release to force republishing using golang 1.15.
* Thu Jun 11 2020 Andrew Phelps <anphel@microsoft.com> 1.3.4+azure-1
- Update to version 1.3.4+azure
* Wed May 20 2020 Joe Schmitt <joschmit@microsoft.com> 1.3.3+azure-6
- Remove reliance on existing GOPATH environment variable.
* Sat May 09 2020 Nick Samson <nisamson@microsoft.com> 1.3.3+azure-5
- Added %%license line automatically
* Wed May 06 2020 Pawel Winogrodzki <pawelwi@microsoft.com> 1.3.3+azure-4
- Removing *Requires for "ca-certificates".
* Tue May 05 2020 Eric Li <eli@microsoft.com> 1.3.3+azure-3
- Add #Source0: and license verified
* Fri May 01 2020 Emre Girgin <mrgirgin@microsoft.com> 1.3.3+azure-2
- Renaming go to golang
* Fri Apr 03 2020 Mohan Datla <mdatla@microsoft.com> 1.3.3+azure-1
- Initial CBL-Mariner import from Azure.
* Thu Jan 23 2020 Brian Goff <brgoff@microsoft.com>
- Initial version<|MERGE_RESOLUTION|>--- conflicted
+++ resolved
@@ -1,30 +1,4 @@
 %global debug_package %{nil}
-<<<<<<< HEAD
-
-Summary: Industry-standard container runtime
-Name: moby-containerd
-Version: 1.5.9+azure
-Release: 7%{?dist}
-License: ASL 2.0
-Group: Tools/Container
-
-# Git clone is a standard practice of producing source files for moby-* packages.
-# Please look at ./generate-sources.sh for generating source tar ball.
-
-%define vernum %(echo "%{version}" | cut -d+ -f1)
-#Source0: https://github.com/containerd/containerd/archive/v%{vernum}.tar.gz
-Source0: moby-containerd-%{version}.tar.gz
-Source1: containerd.service
-Source2: containerd.toml
-Source3: NOTICE
-Source4: LICENSE
-
-Patch0:  CVE-2022-23648.patch
-
-URL: https://www.containerd.io
-Vendor: Microsoft Corporation
-Distribution: Mariner
-=======
 %define upstream_name containerd
 %define commit_hash 10c12954828e7c7c9b6e0ea9b0c02b01407d3ae1
 Summary:        Industry-standard container runtime
@@ -44,7 +18,6 @@
 Source3:        NOTICE
 Source4:        LICENSE
 Patch0:         Makefile.patch
->>>>>>> 9883d582
 
 %{?systemd_requires}
 
@@ -91,18 +64,8 @@
 %autosetup -p1 -n %{upstream_name}-%{version}
 
 %build
-<<<<<<< HEAD
-export GOPATH=%{OUR_GOPATH}
-export GOCACHE=%{OUR_GOPATH}/.cache
-export GOPROXY=off
-export GO111MODULE=off
-#export GOFLAGS=-trimpath
-export GOGC=off
-cd %{OUR_GOPATH}/src/github.com/containerd/containerd
-=======
 export BUILDTAGS="-mod=vendor"
 make VERSION="%{version}" REVISION="%{commit_hash}" binaries man
->>>>>>> 9883d582
 
 %check
 export BUILDTAGS="-mod=vendor"
@@ -138,12 +101,9 @@
 %config(noreplace) %{_sysconfdir}/containerd/config.toml
 
 %changelog
-<<<<<<< HEAD
-=======
 * Mon Jun 20 2022 Andrew Phelps <anphel@microsoft.com> - 1.6.6+azure-1
 - Upgrade to version 1.6.6 to fix CVE-2022-31030
 - Lint spec
->>>>>>> 9883d582
 * Tue Jun 07 2022 Andrew Phelps <anphel@microsoft.com> - 1.5.9+azure-7
 - Bumping release to rebuild with golang 1.18.3
 * Fri Apr 29 2022 chalamalasetty <chalamalasetty@live.com> - 1.5.9+azure-6
