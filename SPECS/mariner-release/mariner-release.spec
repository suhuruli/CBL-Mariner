Summary:        CBL-Mariner release files
Name:           mariner-release
Version:        2.0
<<<<<<< HEAD
Release:        24%{?dist}
=======
Release:        25%{?dist}
>>>>>>> 6d0be2ae
License:        MIT
Vendor:         Microsoft Corporation
Distribution:   Mariner
Group:          System Environment/Base
URL:            https://aka.ms/cbl-mariner
# Allows package management tools to find and set the default value
# for the "releasever" variable from the RPM database.
Provides:       system-release(releasever)
BuildArch:      noarch

%description
Azure CBL-Mariner release files such as yum configs and other %{_sysconfdir}/ release related files

%install
install -d %{buildroot}%{_sysconfdir}
install -d %{buildroot}/%{_libdir}

echo "CBL-Mariner %{mariner_release_version}" > %{buildroot}%{_sysconfdir}/mariner-release
echo "MARINER_BUILD_NUMBER=%{mariner_build_number}" >> %{buildroot}%{_sysconfdir}/mariner-release

cat > %{buildroot}%{_sysconfdir}/lsb-release <<- "EOF"
DISTRIB_ID="Mariner"
DISTRIB_RELEASE="%{mariner_release_version}"
DISTRIB_CODENAME=Mariner
DISTRIB_DESCRIPTION="CBL-Mariner %{mariner_release_version}"
EOF

version_id=`echo %{mariner_release_version} | grep -o -E '[0-9]+.[0-9]+' | head -1`
cat > %{buildroot}/%{_libdir}/os-release << EOF
NAME="Common Base Linux Mariner"
VERSION="%{mariner_release_version}"
ID=mariner
VERSION_ID="$version_id"
PRETTY_NAME="CBL-Mariner/Linux"
ANSI_COLOR="1;34"
HOME_URL="%{url}"
BUG_REPORT_URL="%{url}"
SUPPORT_URL="%{url}"
EOF

ln -sv ../usr/lib/os-release %{buildroot}%{_sysconfdir}/os-release

cat > %{buildroot}%{_sysconfdir}/issue <<- EOF
Welcome to CBL-Mariner %{mariner_release_version} (%{_arch}) - Kernel \r (\l)
EOF

cat > %{buildroot}%{_sysconfdir}/issue.net <<- EOF
Welcome to CBL-Mariner %{mariner_release_version} (%{_arch})
EOF

%files
%defattr(-,root,root,-)
%config(noreplace) %{_sysconfdir}/mariner-release
%config(noreplace) %{_sysconfdir}/lsb-release
%config(noreplace) %{_libdir}/os-release
%config(noreplace) %{_sysconfdir}/os-release
%config(noreplace) %{_sysconfdir}/issue
%config(noreplace) %{_sysconfdir}/issue.net

%changelog
<<<<<<< HEAD
=======
* Sat Oct 29 2022 Pawel Winogrodzki <pawelwi@microsoft.com> - 2.0-25
- Updating version for a full October release.

>>>>>>> 6d0be2ae
* Tue Oct 25 2022 Pawel Winogrodzki <pawelwi@microsoft.com> - 2.0-24
- Updating version for October update.

* Fri Oct 07 2022 Pawel Winogrodzki <pawelwi@microsoft.com> - 2.0-23
- Updating version for October release.

* Fri Sep 23 2022 Jon Slobodzian <joslobo@microsoft.com> - 2.0-22
- Updating version for September update 3.

* Fri Sep 16 2022 Andrew Phelps <anphel@microsoft.com> - 2.0.21
- Updating version for September update 2.

* Thu Sep 08 2022 Minghe Ren <mingheren@microsoft.com> - 2.0-20
- remove issue.net kernel part as sshd doesn't support the old-style telnet escape sequences

* Thu Sep 08 2022 Andrew Phelps <anphel@microsoft.com> - 2.0-19
- Updating version for September CVE update.

* Tue Aug 16 2022 Andrew Phelps <anphel@microsoft.com> - 2.0-18
- Updating version for August update 2.

* Wed Aug 03 2022 Pawel Winogrodzki <pawelwi@microsoft.com> - 2.0-17
- Updating version for August update.

* Tue Jul 26 2022 Pawel Winogrodzki <pawelwi@microsoft.com> - 2.0-16
- Updating version for July update 2.

* Fri Jul 08 2022 Jon Slobodzian <joslobo@microsoft.com> - 2.0-15
- Updating version for July update.

* Sat Jun 25 2022 Jon Slobodzian <joslobo@microsoft.com> - 2.0-14
- Updating version for June update 2.

* Wed Jun 08 2022 Jon Slobodzian <joslobo@microsoft.com> - 2.0-13
- Updating version for June update.

* Sat May 21 2022 Jon Slobodzian <joslobo@microsoft.com> - 2.0-12
- Updating version for May update.

* Tue Apr 19 2022 Jon Slobodzian <joslobo@microsoft.com> - 2.0-11
- Updating version for GA Release Candidate

* Sat Apr 16 2022 Jon Slobodzian <joslobo@microsoft.com> - 2.0-10
- Updating version for Preview-H Release.

* Sat Apr 09 2022 Jon Slobodzian <joslobo@microsoft.com> - 2.0-9
- Updating version for Preview-G Release.

* Wed Mar 30 2022 Jon Slobodzian <joslobo@microsoft.com> - 2.0-8
- Updating version for Preview-F Release.

* Fri Mar 4 2022 Jon Slobodzian <joslobo@microsoft.com> - 2.0-7
- Updating version for Preview-E Release

* Thu Feb 24 2022 Pawel Winogrodzki <pawelwi@microsoft.com> - 2.0-6
- Surrounding 'VERSION_ID' inside 'os-release' with double quotes.

* Sun Feb 06 2022 Jon Slobodzian <joslobo@microsoft.com> - 2.0-5
- Updating version for Preview D-Release

* Wed Jan 19 2022 Jon Slobodzian <joslobo@microsoft.com> - 2.0-4
- CBL-Mariner 2.0 Public Preview C Release.
- License verified

* Thu Dec 16 2021 Jon Slobodzian <joslobo@microsoft.com> - 2.0-3
- CBL-Mariner 2.0 Public Preview B Release version with fixed repo configuration files.

* Mon Dec 13 2021 Jon Slobodzian <joslobo@microsoft.com> - 2.0-2
- CBL-Mariner 2.0 Public Preview A Release version.

* Thu Jul 29 2021 Jon Slobodzian <joslobo@microsoft.com> - 2.0-1
- Updating version and distrotag for future looking 2.0 branch.  Formatting fixes.
- Remove %%clean section, buildroot cleaning step (both automatically done by RPM)

* Wed Apr 27 2021 Jon Slobodzian <joslobo@microsoft.com> - 1.0-16
- Updating version for April update

* Tue Mar 30 2021 Jon Slobodzian <joslobo@microsoft.com> - 1.0-15
- Updating version for March update

* Mon Feb 22 2021 Jon Slobodzian <joslobo@microsoft.com> - 1.0-14
- Updating version for February update

* Sun Jan 24 2021 Jon Slobodzian <joslobo@microsoft.com> - 1.0-13
- Updating version for January update

* Mon Dec 21 2020 Pawel Winogrodzki <pawelwi@microsoft.com> - 1.0-12
- Updating version for December update.

* Fri Nov 20 2020 Nicolas Guibourge <nicolasg@microsoft.com> - 1.0-11
- Updating version for November update

* Sat Oct 24 2020 Jon Slobodzian <joslobo@microsoft.com> - 1.0-10
- Updating version for October update

* Fri Sep 04 2020 Mateusz Malisz <mamalisz@microsoft.com> - 1.0-9
- Remove empty %%post section, dropping dependency on /bin/sh

* Tue Aug 24 2020 Jon Slobodzian <joslobo@microsoft.com> - 1.0-8
- Changing CBL-Mariner ID from "Mariner" to "mariner" to conform to standard.  Also updated Distrib-Description and Name per internal review.

* Tue Aug 18 2020 Jon Slobodzian <joslobo@microsoft.com> - 1.0-7
- Restoring correct Name, Distribution Name, CodeName and ID.

* Fri Jul 31 2020 Pawel Winogrodzki <pawelwi@microsoft.com> - 1.0-6
- Updating distribution name.

* Wed Jul 29 2020 Nick Samson <nisamson@microsoft.com> - 1.0-5
- Updated os-release file and URL to reflect project naming

* Wed Jun 24 2020 Jon Slobodzian <joslobo@microsoft.com> - 1.0-4
- Updated license for 1.0 release.

* Mon May 04 2020 Pawel Winogrodzki <pawelwi@microsoft.com> - 1.0-3
- Providing "system-release(releasever)" for the sake of DNF
- and other package management tools.

* Thu Jan 30 2020 Jon Slobodzian <joslobo@microsoft.com> 1.0-2
- Remove Microsoft name from distro version.

* Wed Sep 04 2019 Mateusz Malisz <mamalisz@microsoft.com> 1.0-1
- Original version for CBL-Mariner.<|MERGE_RESOLUTION|>--- conflicted
+++ resolved
@@ -1,11 +1,7 @@
 Summary:        CBL-Mariner release files
 Name:           mariner-release
 Version:        2.0
-<<<<<<< HEAD
-Release:        24%{?dist}
-=======
 Release:        25%{?dist}
->>>>>>> 6d0be2ae
 License:        MIT
 Vendor:         Microsoft Corporation
 Distribution:   Mariner
@@ -66,12 +62,9 @@
 %config(noreplace) %{_sysconfdir}/issue.net
 
 %changelog
-<<<<<<< HEAD
-=======
 * Sat Oct 29 2022 Pawel Winogrodzki <pawelwi@microsoft.com> - 2.0-25
 - Updating version for a full October release.
 
->>>>>>> 6d0be2ae
 * Tue Oct 25 2022 Pawel Winogrodzki <pawelwi@microsoft.com> - 2.0-24
 - Updating version for October update.
 
