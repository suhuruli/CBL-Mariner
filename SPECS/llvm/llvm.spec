Summary:        A collection of modular and reusable compiler and toolchain technologies.
Name:           llvm
Version:        8.0.1
<<<<<<< HEAD
Release:        5%{?dist}
=======
Release:        4%{?dist}
>>>>>>> d63cb598
License:        NCSA
Vendor:         Microsoft Corporation
Distribution:   Mariner
<<<<<<< HEAD

=======
Group:          Development/Tools
URL:            https://llvm.org/
Source0:        https://github.com/llvm/llvm-project/releases/download/llvmorg-%{version}/%{name}-%{version}.src.tar.xz
>>>>>>> d63cb598
BuildRequires:  cmake
BuildRequires:  libffi-devel
BuildRequires:  libxml2-devel
BuildRequires:  ninja-build
<<<<<<< HEAD

%if %{with_check}
BuildRequires:  python-xml
%endif

=======
BuildRequires:  python2
>>>>>>> d63cb598
Requires:       libxml2

%description
The LLVM Project is a collection of modular and reusable compiler and toolchain technologies. Despite its name, LLVM has little to do with traditional virtual machines, though it does provide helpful libraries that can be used to build them. The name "LLVM" itself is not an acronym; it is the full name of the project.

%package devel
Summary:        Development headers for llvm
Requires:       %{name} = %{version}-%{release}

%description devel
The llvm-devel package contains libraries, header files and documentation
for developing applications that use llvm.

%prep
%setup -q -n %{name}-%{version}.src

%build
# Disable symbol generation
export CFLAGS="`echo " %{build_cflags} " | sed 's/ -g//'`"
export CXXFLAGS="`echo " %{build_cxxflags} " | sed 's/ -g//'`"

mkdir -p build
cd build
cmake -G Ninja                              \
      -DCMAKE_INSTALL_PREFIX=%{_prefix}     \
      -DLLVM_ENABLE_FFI=ON                  \
      -DLLVM_ENABLE_RTTI=ON                 \
      -DCMAKE_BUILD_TYPE=Release            \
      -DLLVM_PARALLEL_LINK_JOBS=1           \
      -DLLVM_BUILD_LLVM_DYLIB=ON            \
      -DLLVM_INCLUDE_TESTS=ON               \
      -DLLVM_BUILD_TESTS=ON                 \
      -DLLVM_TARGETS_TO_BUILD="host;AMDGPU;BPF" \
      -DLLVM_INCLUDE_GO_TESTS=No            \
      -DLLVM_ENABLE_RTTI=ON                 \
      -Wno-dev ..

%ninja_build LLVM
%ninja_build

%install
%ninja_install -C build

%post   -p /sbin/ldconfig
%postun -p /sbin/ldconfig

%check
# disable security hardening for tests
rm -f $(dirname $(gcc -print-libgcc-file-name))/../specs
cd build
ninja check-all

%clean
rm -rf %{buildroot}/*


%files
%defattr(-,root,root)
%license LICENSE.TXT
%{_bindir}/*
%{_libdir}/*.so
%{_libdir}/*.so.*
%dir %{_datadir}/opt-viewer
%{_datadir}/opt-viewer/opt-diff.py
%{_datadir}/opt-viewer/opt-stats.py
%{_datadir}/opt-viewer/opt-viewer.py
%{_datadir}/opt-viewer/optpmap.py
%{_datadir}/opt-viewer/optrecord.py
%{_datadir}/opt-viewer/style.css

%files devel
%{_libdir}/*.a
%{_libdir}/cmake/*
%{_includedir}/*

%changelog
<<<<<<< HEAD
*   Wed Feb 03 2021 Henry Beberman <henry.beberman@microsoft.com> - 8.0.1-5
-   Enable RTTI (runtime type information) so other packages can depend on it.
*   Thu Dec 17 2020 Andrew Phelps <anphel@microsoft.com> - 8.0.1-4
-   Enable tests in build and run test with ninja.
=======
* Thu Apr 15 2021 Henry Li <lihl@microsoft.com> - 8.0.1-4
- Add -DLLVM_ENABLE_RTTI=ON to cmake build option

>>>>>>> d63cb598
*   Fri Jun 12 2020 Henry Beberman <henry.beberman@microsoft.com> - 8.0.1-3
-   Switch to ninja-build to use LLVM_PARALLEL_LINK_JOBS=1 to reduce
-   fatal OOM errors during linking phase.
-   Temporarily disable generation of debug symbols.

*   Sat May 09 00:21:29 PST 2020 Nick Samson <nisamson@microsoft.com> - 8.0.1-2
-   Added %%license line automatically

*   Tue Mar 17 2020 Henry Beberman <henry.beberman@microsoft.com> 8.0.1-1
-   Update to 8.0.1. URL Fixed. Source0 URL Fixed. License verified.

*   Fri Sep 27 2019 Andrew Phelps <anphel@microsoft.com> 6.0.1-5
-   Enable BPF target which is required for BCC spec

*   Tue Sep 03 2019 Mateusz Malisz <mamalisz@microsoft.com> 6.0.1-4
-   Initial CBL-Mariner import from Photon (license: Apache2).

*   Wed Jun 26 2019 Keerthana K <keerthanak@vmware.com> 6.0.1-3
-   Enable target BPF

*   Tue Jan 08 2019 Alexey Makhalov <amakhalov@vmware.com> 6.0.1-2
-   Added BuildRequires python2

*   Thu Aug 09 2018 Srivatsa S. Bhat <srivatsa@csail.mit.edu> 6.0.1-1
-   Update to version 6.0.1 to get it to build with gcc 7.3

*   Thu Aug 10 2017 Alexey Makhalov <amakhalov@vmware.com> 4.0.0-3
-   Make check fix

*   Fri Apr 14 2017 Alexey Makhalov <amakhalov@vmware.com> 4.0.0-2
-   BuildRequires libffi-devel

*   Fri Apr 7 2017 Alexey Makhalov <amakhalov@vmware.com> 4.0.0-1
-   Version update

*   Wed Jan 11 2017 Xiaolin Li <xiaolinl@vmware.com>  3.9.1-1
-   Initial build.<|MERGE_RESOLUTION|>--- conflicted
+++ resolved
@@ -1,34 +1,21 @@
 Summary:        A collection of modular and reusable compiler and toolchain technologies.
 Name:           llvm
 Version:        8.0.1
-<<<<<<< HEAD
 Release:        5%{?dist}
-=======
-Release:        4%{?dist}
->>>>>>> d63cb598
 License:        NCSA
 Vendor:         Microsoft Corporation
 Distribution:   Mariner
-<<<<<<< HEAD
-
-=======
 Group:          Development/Tools
 URL:            https://llvm.org/
 Source0:        https://github.com/llvm/llvm-project/releases/download/llvmorg-%{version}/%{name}-%{version}.src.tar.xz
->>>>>>> d63cb598
 BuildRequires:  cmake
 BuildRequires:  libffi-devel
 BuildRequires:  libxml2-devel
 BuildRequires:  ninja-build
-<<<<<<< HEAD
-
+BuildRequires:  python2
 %if %{with_check}
 BuildRequires:  python-xml
 %endif
-
-=======
-BuildRequires:  python2
->>>>>>> d63cb598
 Requires:       libxml2
 
 %description
@@ -105,50 +92,48 @@
 %{_includedir}/*
 
 %changelog
-<<<<<<< HEAD
-*   Wed Feb 03 2021 Henry Beberman <henry.beberman@microsoft.com> - 8.0.1-5
--   Enable RTTI (runtime type information) so other packages can depend on it.
-*   Thu Dec 17 2020 Andrew Phelps <anphel@microsoft.com> - 8.0.1-4
--   Enable tests in build and run test with ninja.
-=======
+
+* Tue Apr 27 2021 Thomas Crain <thcrain@microsoft.com> - 8.0.1-5
+- Merge the following releases from 1.0 to dev branch
+- anphel@microsoft.com, 8.0.1-4: Enable tests in build and run test with ninja.
+
 * Thu Apr 15 2021 Henry Li <lihl@microsoft.com> - 8.0.1-4
 - Add -DLLVM_ENABLE_RTTI=ON to cmake build option
 
->>>>>>> d63cb598
-*   Fri Jun 12 2020 Henry Beberman <henry.beberman@microsoft.com> - 8.0.1-3
--   Switch to ninja-build to use LLVM_PARALLEL_LINK_JOBS=1 to reduce
--   fatal OOM errors during linking phase.
--   Temporarily disable generation of debug symbols.
+* Fri Jun 12 2020 Henry Beberman <henry.beberman@microsoft.com> - 8.0.1-3
+- Switch to ninja-build to use LLVM_PARALLEL_LINK_JOBS=1 to reduce
+- fatal OOM errors during linking phase.
+- Temporarily disable generation of debug symbols.
 
-*   Sat May 09 00:21:29 PST 2020 Nick Samson <nisamson@microsoft.com> - 8.0.1-2
--   Added %%license line automatically
+* Sat May 09 00:21:29 PST 2020 Nick Samson <nisamson@microsoft.com> - 8.0.1-2
+- Added %%license line automatically
 
-*   Tue Mar 17 2020 Henry Beberman <henry.beberman@microsoft.com> 8.0.1-1
--   Update to 8.0.1. URL Fixed. Source0 URL Fixed. License verified.
+* Tue Mar 17 2020 Henry Beberman <henry.beberman@microsoft.com> - 8.0.1-1
+- Update to 8.0.1. URL Fixed. Source0 URL Fixed. License verified.
 
-*   Fri Sep 27 2019 Andrew Phelps <anphel@microsoft.com> 6.0.1-5
--   Enable BPF target which is required for BCC spec
+* Fri Sep 27 2019 Andrew Phelps <anphel@microsoft.com> - 6.0.1-5
+- Enable BPF target which is required for BCC spec
 
-*   Tue Sep 03 2019 Mateusz Malisz <mamalisz@microsoft.com> 6.0.1-4
--   Initial CBL-Mariner import from Photon (license: Apache2).
+* Tue Sep 03 2019 Mateusz Malisz <mamalisz@microsoft.com> - 6.0.1-4
+- Initial CBL-Mariner import from Photon (license: Apache2).
 
-*   Wed Jun 26 2019 Keerthana K <keerthanak@vmware.com> 6.0.1-3
--   Enable target BPF
+* Wed Jun 26 2019 Keerthana K <keerthanak@vmware.com> - 6.0.1-3
+- Enable target BPF
 
-*   Tue Jan 08 2019 Alexey Makhalov <amakhalov@vmware.com> 6.0.1-2
--   Added BuildRequires python2
+* Tue Jan 08 2019 Alexey Makhalov <amakhalov@vmware.com> - 6.0.1-2
+- Added BuildRequires python2
 
-*   Thu Aug 09 2018 Srivatsa S. Bhat <srivatsa@csail.mit.edu> 6.0.1-1
--   Update to version 6.0.1 to get it to build with gcc 7.3
+* Thu Aug 09 2018 Srivatsa S. Bhat <srivatsa@csail.mit.edu> - 6.0.1-1
+- Update to version 6.0.1 to get it to build with gcc 7.3
 
-*   Thu Aug 10 2017 Alexey Makhalov <amakhalov@vmware.com> 4.0.0-3
--   Make check fix
+* Thu Aug 10 2017 Alexey Makhalov <amakhalov@vmware.com> - 4.0.0-3
+- Make check fix
 
-*   Fri Apr 14 2017 Alexey Makhalov <amakhalov@vmware.com> 4.0.0-2
--   BuildRequires libffi-devel
+* Fri Apr 14 2017 Alexey Makhalov <amakhalov@vmware.com> - 4.0.0-2
+- BuildRequires libffi-devel
 
-*   Fri Apr 7 2017 Alexey Makhalov <amakhalov@vmware.com> 4.0.0-1
--   Version update
+* Fri Apr 7 2017 Alexey Makhalov <amakhalov@vmware.com> - 4.0.0-1
+- Version update
 
-*   Wed Jan 11 2017 Xiaolin Li <xiaolinl@vmware.com>  3.9.1-1
--   Initial build.+* Wed Jan 11 2017 Xiaolin Li <xiaolinl@vmware.com> - 3.9.1-1
+- Initial build.