<<<<<<< HEAD
%global debug_package %{nil}
%define install_path  /usr/local/bin
%define util_path     %{_datadir}/k3s
%define install_sh    %{util_path}/setup/install.sh
%define uninstall_sh  %{util_path}/setup/uninstall.sh
%define k3s_binary    k3s

Name:    k3s
Version: 1.23.6
Release: 4%{?dist}
Summary: Lightweight Kubernetes

Group:   System Environment/Base
License: ASL 2.0
URL:     http://k3s.io
Source0: https://github.com/k3s-io/%{name}/archive/refs/tags/v%{version}+k3s1.tar.gz#/%{name}-%{version}.tar.gz
=======
Summary:        Lightweight Kubernetes
Name:           k3s
Version:        1.24.3
Release:        1%{?dist}
License:        ASL 2.0
Group:          System Environment/Base
URL:            http://k3s.io
Source0:        https://github.com/k3s-io/%{name}/archive/refs/tags/v%{version}+k3s1.tar.gz#/%{name}-%{version}.tar.gz
>>>>>>> 520bb328
# Below is a manually created tarball, no download link.
# We're using pre-populated Go modules from this tarball, since network is disabled during build time.
# We are also pre-cloning 3 git repositories
# How to re-build this file:
# 1. wget https://github.com/k3s-io/%%{name}/archive/refs/tags/v%%{version}+k3s1.tar.gz -O %%{name}-%%{version}.tar.gz
# 2. tar -xf %%{name}-%%{version}.tar.gz
# 3. cd %%{name}-%%{version}-k3s1
# 4. go mod vendor
# 5. pushd vendor
# 6. git clone https://github.com/k3s.io/containerd.git -b 1.5.13-k3s1
# 7. git clone https://github.com/rancher/plugins.git -b k3s-v1.1.1
# 8. git clone https://github.com/opencontainers/runc.git -b v1.1.3
# 9. popd
# 10. tar -cf %%{name}-%%{version}-vendor.tar.gz vendor
Source1:        %{name}-%{version}-vendor.tar.gz
Patch0:         vendor_build.patch
%global debug_package %{nil}
%define install_path  /usr/local/bin
%define util_path     %{_datadir}/k3s
%define install_sh    %{util_path}/setup/install.sh
%define uninstall_sh  %{util_path}/setup/uninstall.sh
%define k3s_binary    k3s
BuildRequires:  golang
BuildRequires:  libseccomp-devel
BuildRequires:  btrfs-progs-devel
Requires:       apparmor-parser
# K3s on Mariner is supported on x86_64 only:
ExclusiveArch:  x86_64
# Note: k3s is not exclusive with coredns, etcd, containerd, runc and other CBL-Mariner packages which it embeds.
# This means there may be multiple versions of these packages. At this time exclusivity is not being enforced to
# allow k3s to use its required version even when other versions are installed.

%description
The certified Kubernetes distribution built for IoT & Edge computing.

%prep
%autosetup -p1 -n %{name}-%{version}-k3s1
tar -xvf %{SOURCE1}

%build
mkdir -p build/static
mkdir etc
./scripts/build
./scripts/package-cli

%install
install -d %{buildroot}%{install_path}
install dist/artifacts/%{k3s_binary} %{buildroot}%{install_path}/%{k3s_binary}
install -d %{buildroot}%{util_path}/setup
install package/rpm/install.sh %{buildroot}%{install_sh}

%post
export INSTALL_K3S_SKIP_DOWNLOAD=true
export INSTALL_K3S_SKIP_ENABLE=true
export INSTALL_K3S_SKIP_START=true
export UNINSTALL_K3S_SH=%{uninstall_sh}

%{install_sh}
exit 0

%postun
# do not run uninstall script on upgrade
if [ $1 = 0 ]; then
    %{uninstall_sh}
    rm -rf %{util_path}
fi
exit 0

%files
%{install_path}/k3s
%{install_sh}

%changelog
<<<<<<< HEAD
=======
* Tue Aug 30 2022 Animesh Garg <animeshgarg@microsoft.com> - 1.24.3-1
- Updated k3s to 1.24.3

>>>>>>> 520bb328
* Mon Aug 22 2022 Olivia Crain <oliviacrain@microsoft.com> - 1.23.6-4
- Bump release to rebuild against Go 1.18.5

* Thu Jul 21 2022 Lior Lustgarten <lilustga@microsoft.com> 1.23.6-3
- Fixes the install section. Allows integration of k3s at runtime in the Mariner build environment.

* Wed Jun 29 2022 Lior Lustgarten <lilustga@microsoft.com> 1.23.6-2
- Fixed uninstall path
- Added exclusivity for x86_64

* Thu Jun 23 2022 Lior Lustgarten <lilustga@microsoft.com> 1.23.6-1
- Switched to building using the upstream k3s tarball and a separate vendor tarball

* Tue May 24 2022 Manuel Huber <mahuber@microsoft.com> 1.23.6-1
- Changes to install phase on Mariner

* Fri May 20 2022 Lior Lustgarten <lilustga@microsoft.com> 1.23.6-1
- License verified
- Initial changes to build for Mariner
- Initial CBL-Mariner import from Rancher (license: ASL 2.0).

* Mon Mar 2 2020 Erik Wilson <erik@rancher.com> 0.1-1
- Initial version
<|MERGE_RESOLUTION|>--- conflicted
+++ resolved
@@ -1,21 +1,3 @@
-<<<<<<< HEAD
-%global debug_package %{nil}
-%define install_path  /usr/local/bin
-%define util_path     %{_datadir}/k3s
-%define install_sh    %{util_path}/setup/install.sh
-%define uninstall_sh  %{util_path}/setup/uninstall.sh
-%define k3s_binary    k3s
-
-Name:    k3s
-Version: 1.23.6
-Release: 4%{?dist}
-Summary: Lightweight Kubernetes
-
-Group:   System Environment/Base
-License: ASL 2.0
-URL:     http://k3s.io
-Source0: https://github.com/k3s-io/%{name}/archive/refs/tags/v%{version}+k3s1.tar.gz#/%{name}-%{version}.tar.gz
-=======
 Summary:        Lightweight Kubernetes
 Name:           k3s
 Version:        1.24.3
@@ -24,7 +6,6 @@
 Group:          System Environment/Base
 URL:            http://k3s.io
 Source0:        https://github.com/k3s-io/%{name}/archive/refs/tags/v%{version}+k3s1.tar.gz#/%{name}-%{version}.tar.gz
->>>>>>> 520bb328
 # Below is a manually created tarball, no download link.
 # We're using pre-populated Go modules from this tarball, since network is disabled during build time.
 # We are also pre-cloning 3 git repositories
@@ -98,12 +79,9 @@
 %{install_sh}
 
 %changelog
-<<<<<<< HEAD
-=======
 * Tue Aug 30 2022 Animesh Garg <animeshgarg@microsoft.com> - 1.24.3-1
 - Updated k3s to 1.24.3
 
->>>>>>> 520bb328
 * Mon Aug 22 2022 Olivia Crain <oliviacrain@microsoft.com> - 1.23.6-4
 - Bump release to rebuild against Go 1.18.5
 
