--- conflicted
+++ resolved
@@ -33,11 +33,7 @@
 	kingpin.MustParse(app.Parse(os.Args[1:]))
 	logger.InitBestEffort(*logFile, "trace")
 
-<<<<<<< HEAD
 	// Construct the CSV path.
-=======
-	// Construct the csv path.
->>>>>>> ec3c7f4b
 	completePath = filepath.Join(*dirPath, *scriptName + ".csv")
 
 	// Perform different actions based on the input "mode".
