--- conflicted
+++ resolved
@@ -24,13 +24,8 @@
 $bldtracker \
     --script-name="$(basename $0)" \
     --step-name="start running the script" \
-<<<<<<< HEAD
     --dir-path=$timestamp_dir \
     --log-file="$chroot_log" \
-=======
-    --dir-path="$timestamp_dir" \
-    --log-path="$log_path" \
->>>>>>> ec3c7f4b
     --mode="n"
 
 install_one_toolchain_rpm () {
