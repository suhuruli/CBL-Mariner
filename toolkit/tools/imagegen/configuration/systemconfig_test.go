// Copyright Microsoft Corporation.
// Licensed under the MIT License.

package configuration

import (
	"testing"

	"github.com/stretchr/testify/assert"
)

//TestMain found in configuration_test.go.

var (
	validSystemConfig       SystemConfig = expectedConfiguration.SystemConfigs[0]
	invalidSystemConfigJSON              = `{"IsDefault": 1234}`
)

func TestShouldFailParsingDefaultSystemConfig_SystemConfig(t *testing.T) {
	var checkedSystemConfig SystemConfig
	err := marshalJSONString("{}", &checkedSystemConfig)
	assert.Error(t, err)
	assert.Equal(t, "failed to parse [SystemConfig]: missing [Name] field", err.Error())
}

func TestShouldSucceedParseValidSystemConfig_SystemConfig(t *testing.T) {
	var checkedSystemConfig SystemConfig

	assert.NoError(t, validSystemConfig.IsValid())
	err := remarshalJSON(validSystemConfig, &checkedSystemConfig)
	assert.NoError(t, err)
	assert.Equal(t, validSystemConfig, checkedSystemConfig)
}

func TestShouldFailParsingMissingName_SystemConfig(t *testing.T) {
	var checkedSystemConfig SystemConfig

	missingNameConfig := validSystemConfig
	missingNameConfig.Name = ""

	err := missingNameConfig.IsValid()
	assert.Error(t, err)
	assert.Equal(t, "missing [Name] field", err.Error())

	err = remarshalJSON(missingNameConfig, &checkedSystemConfig)
	assert.Error(t, err)
	assert.Equal(t, "failed to parse [SystemConfig]: missing [Name] field", err.Error())
}

func TestShouldFailParsingMissingPackages_SystemConfig(t *testing.T) {
	var checkedSystemConfig SystemConfig

	missingPackageListConfig := validSystemConfig
	missingPackageListConfig.PackageLists = []string{}
	missingPackageListConfig.Packages = []string{}

	err := missingPackageListConfig.IsValid()
	assert.Error(t, err)
	assert.Equal(t, "system configuration must provide at least one package list inside the [PackageLists] or one package in the [Packages] field", err.Error())

	err = remarshalJSON(missingPackageListConfig, &checkedSystemConfig)
	assert.Error(t, err)
	assert.Equal(t, "failed to parse [SystemConfig]: system configuration must provide at least one package list inside the [PackageLists] or one package in the [Packages] field", err.Error())
}

func TestShouldSucceedParsingMissingPackageLists_SystemConfig(t *testing.T) {
	var checkedSystemConfig SystemConfig

	//PackageList field is being wiped, Packages field is still non-empty
	missingPackageListConfig := validSystemConfig
	missingPackageListConfig.PackageLists = []string{}

	assert.NoError(t, missingPackageListConfig.IsValid())

	err := remarshalJSON(missingPackageListConfig, &checkedSystemConfig)
	assert.NoError(t, err)
	assert.Equal(t, missingPackageListConfig, checkedSystemConfig)
}

func TestShouldSucceedParsingMissingInlinePackages_SystemConfig(t *testing.T) {
	var checkedSystemConfig SystemConfig

	//Packages field is being wiped, PackageList field is still non-empty
	missingPackagesConfig := validSystemConfig
	missingPackagesConfig.Packages = []string{}

	assert.NoError(t, missingPackagesConfig.IsValid())

	err := remarshalJSON(missingPackagesConfig, &checkedSystemConfig)
	assert.NoError(t, err)
	assert.Equal(t, missingPackagesConfig, checkedSystemConfig)
}

func TestShouldFailParsingMissingDefaultKernel_SystemConfig(t *testing.T) {
	var checkedSystemConfig SystemConfig

	missingDefaultConfig := validSystemConfig
	missingDefaultConfig.KernelOptions = map[string]string{}

	err := missingDefaultConfig.IsValid()
	assert.Error(t, err)
	assert.Equal(t, "system configuration must always provide default kernel inside the [KernelOptions] field; remember that kernels are FORBIDDEN from appearing in any of the [PackageLists] or [Packages]", err.Error())

	err = remarshalJSON(missingDefaultConfig, &checkedSystemConfig)
	assert.Error(t, err)
	assert.Equal(t, "failed to parse [SystemConfig]: system configuration must always provide default kernel inside the [KernelOptions] field; remember that kernels are FORBIDDEN from appearing in any of the [PackageLists] or [Packages]", err.Error())
}

func TestShouldFailParsingMissingExtraBlankKernel_SystemConfig(t *testing.T) {
	var checkedSystemConfig SystemConfig

	blankKernelConfig := validSystemConfig
	// Create a new map so we don't affect other tests
	blankKernelConfig.KernelOptions = map[string]string{"default": "kernel", "extra": ""}

	err := blankKernelConfig.IsValid()
	assert.Error(t, err)
	assert.Equal(t, "empty kernel entry found in the [KernelOptions] field (extra); remember that kernels are FORBIDDEN from appearing in any of the [PackageLists] or [Packages]", err.Error())

	err = remarshalJSON(blankKernelConfig, &checkedSystemConfig)
	assert.Error(t, err)
	assert.Equal(t, "failed to parse [SystemConfig]: empty kernel entry found in the [KernelOptions] field (extra); remember that kernels are FORBIDDEN from appearing in any of the [PackageLists] or [Packages]", err.Error())
}

func TestShouldSucceedParsingMissingDefaultKernelForRootfs_SystemConfig(t *testing.T) {
	var checkedSystemConfig SystemConfig

	rootfsNoKernelConfig := validSystemConfig
	rootfsNoKernelConfig.KernelOptions = map[string]string{}
	rootfsNoKernelConfig.PartitionSettings = []PartitionSetting{}

	rootfsNoKernelConfig.Encryption = RootEncryption{}

	assert.NoError(t, rootfsNoKernelConfig.IsValid())
	err := remarshalJSON(rootfsNoKernelConfig, &checkedSystemConfig)
	assert.NoError(t, err)
	assert.Equal(t, rootfsNoKernelConfig, checkedSystemConfig)
}

func TestShouldFailParsingInvalidKernelForRootfs_SystemConfig(t *testing.T) {
	var checkedSystemConfig SystemConfig

	rootfsInvalidKernelConfig := validSystemConfig
	rootfsInvalidKernelConfig.KernelOptions = map[string]string{"_comment": "trick the check", "extra": ""}
	rootfsInvalidKernelConfig.PartitionSettings = []PartitionSetting{}

	rootfsInvalidKernelConfig.Encryption = RootEncryption{}

	err := rootfsInvalidKernelConfig.IsValid()
	assert.Error(t, err)
	assert.Equal(t, "empty kernel entry found in the [KernelOptions] field (extra); remember that kernels are FORBIDDEN from appearing in any of the [PackageLists] or [Packages]", err.Error())

	err = remarshalJSON(rootfsInvalidKernelConfig, &checkedSystemConfig)
	assert.Error(t, err)
	assert.Equal(t, "failed to parse [SystemConfig]: empty kernel entry found in the [KernelOptions] field (extra); remember that kernels are FORBIDDEN from appearing in any of the [PackageLists] or [Packages]", err.Error())
}

func TestShouldFailParsingBadKernelCommandLine_SystemConfig(t *testing.T) {
	var checkedSystemConfig SystemConfig

	badKernelCommandConfig := validSystemConfig
	badKernelCommandConfig.KernelCommandLine = KernelCommandLine{ExtraCommandLine: invalidExtraCommandLine}

	err := badKernelCommandConfig.IsValid()
	assert.Error(t, err)
	assert.Equal(t, "invalid [KernelCommandLine]: ExtraCommandLine contains character ` which is reserved for use by sed", err.Error())

	err = remarshalJSON(badKernelCommandConfig, &checkedSystemConfig)
	assert.Error(t, err)
	assert.Equal(t, "failed to parse [SystemConfig]: failed to parse [KernelCommandLine]: ExtraCommandLine contains character ` which is reserved for use by sed", err.Error())
}

<<<<<<< HEAD
func TestShouldFailParsingDuplicatePackageRepoNames(t *testing.T) {
	var checkedSystemConfig SystemConfig

	duplicateRepoNameConfig := validSystemConfig
	duplicateRepoNameConfig.PackageRepos = []PackageRepo{
		{Name: "badrepo", BaseUrl: "https://repo1.com", Install: false},
		{Name: "badrepo", BaseUrl: "https://repo2.com", Install: false},
	}

	err := duplicateRepoNameConfig.IsValid()
	assert.Error(t, err)
	assert.Equal(t, "invalid [PackageRepos]: duplicate package repo names (badrepo)", err.Error())

	err = remarshalJSON(duplicateRepoNameConfig, &checkedSystemConfig)
	assert.Error(t, err)
	assert.Equal(t, "failed to parse [SystemConfig]: invalid [PackageRepos]: duplicate package repo names (badrepo)", err.Error())
=======
func TestShouldFailParsingInvalidHostName_SystemConfig(t *testing.T) {
	var checkedSystemConfig SystemConfig

	badHostnameConfig := validSystemConfig
	badHostnameConfig.Hostname = "abcd_efg"

	err := badHostnameConfig.IsValid()
	assert.Error(t, err)
	assert.Equal(t, "invalid [Hostname]: abcd_efg", err.Error())

	err = remarshalJSON(badHostnameConfig, &checkedSystemConfig)
	assert.Error(t, err)
	assert.Equal(t, "failed to parse [SystemConfig]: invalid [Hostname]: abcd_efg", err.Error())
>>>>>>> 1b35ddf2
}

func TestShouldFailParsingBadUserUID_SystemConfig(t *testing.T) {
	var checkedSystemConfig SystemConfig

	badUserConfig := validSystemConfig
	// Copy the current users (via append to get a copy), then mangle one
	badUsers := append([]User{}, validSystemConfig.Users...)
	badUsers[1].UID = "-2"
	badUserConfig.Users = badUsers

	err := badUserConfig.IsValid()
	assert.Error(t, err)
	assert.Equal(t, "invalid [User]: invalid value for UID (-2), not within [0, 60000]", err.Error())

	err = remarshalJSON(badUserConfig, &checkedSystemConfig)
	assert.Error(t, err)
	assert.Equal(t, "failed to parse [SystemConfig]: failed to parse [User]: invalid value for UID (-2), not within [0, 60000]", err.Error())
}

func TestShouldFailToParsingMultipleSameMounts_SystemConfig(t *testing.T) {
	var checkedSystemConfig SystemConfig

	badPartitionSettingsConfig := validSystemConfig
	badPartitionSettingsConfig.PartitionSettings = []PartitionSetting{
		{MountPoint: "/", MountIdentifier: GetDefaultMountIdentifier()},
		{MountPoint: "/", MountIdentifier: GetDefaultMountIdentifier()},
	}

	err := badPartitionSettingsConfig.IsValid()
	assert.Error(t, err)
	assert.Equal(t, "invalid [PartitionSettings]: duplicate mount point found at '/'", err.Error())

	err = remarshalJSON(badPartitionSettingsConfig, &checkedSystemConfig)
	assert.Error(t, err)
	assert.Equal(t, "failed to parse [SystemConfig]: invalid [PartitionSettings]: duplicate mount point found at '/'", err.Error())
}

func TestShouldSucceedParsingMultipleSameEmptyMounts_SystemConfig(t *testing.T) {
	var checkedSystemConfig SystemConfig

	emptyPartitionSettingsConfig := validSystemConfig
	emptyPartitionSettingsConfig.PartitionSettings = []PartitionSetting{
		{MountPoint: "", MountIdentifier: GetDefaultMountIdentifier()},
		{MountPoint: "", MountIdentifier: GetDefaultMountIdentifier()},
	}

	err := emptyPartitionSettingsConfig.IsValid()
	assert.NoError(t, err)

	err = remarshalJSON(emptyPartitionSettingsConfig, &checkedSystemConfig)
	assert.NoError(t, err)
	assert.Equal(t, emptyPartitionSettingsConfig, checkedSystemConfig)
}

func TestShouldFailParsingBothVerityAndEncryption_SystemConfig(t *testing.T) {
	var checkedSystemConfig SystemConfig

	badBothEncryptionVerityConfig := validSystemConfig
	badBothEncryptionVerityConfig.ReadOnlyVerityRoot = validSystemConfig.ReadOnlyVerityRoot
	badBothEncryptionVerityConfig.ReadOnlyVerityRoot.Enable = true

	err := badBothEncryptionVerityConfig.IsValid()
	assert.Error(t, err)
	assert.Equal(t, "invalid [ReadOnlyVerityRoot] and [Encryption]: verity root currently does not support root encryption", err.Error())

	err = remarshalJSON(badBothEncryptionVerityConfig, &checkedSystemConfig)
	assert.Error(t, err)
	assert.Equal(t, "failed to parse [SystemConfig]: invalid [ReadOnlyVerityRoot] and [Encryption]: verity root currently does not support root encryption", err.Error())
}

func TestShouldFailParsingInvalidVerityRoot_SystemConfig(t *testing.T) {
	var checkedSystemConfig SystemConfig

	badPartitionSettingsConfig := validSystemConfig
	badPartitionSettingsConfig.ReadOnlyVerityRoot = ReadOnlyVerityRoot{
		Enable:        true,
		Name:          "test",
		TmpfsOverlays: []string{"/nested", "/nested/folder"},
	}
	// Encryption and Verity currently can't coexist
	badPartitionSettingsConfig.Encryption.Enable = false

	err := badPartitionSettingsConfig.IsValid()
	assert.Error(t, err)
	assert.Equal(t, "invalid [ReadOnlyVerityRoot]: failed to validate [TmpfsOverlays], overlays may not overlap each other (/nested)(/nested/folder)", err.Error())

	err = remarshalJSON(badPartitionSettingsConfig, &checkedSystemConfig)
	assert.Error(t, err)
	assert.Equal(t, "failed to parse [SystemConfig]: failed to parse [ReadOnlyVerityRoot]: failed to validate [TmpfsOverlays], overlays may not overlap each other (/nested)(/nested/folder)", err.Error())
}

func TestShouldFailParsingVerityRootWithNoRoot_SystemConfig(t *testing.T) {
	var checkedSystemConfig SystemConfig

	badPartitionSettingsConfig := validSystemConfig
	// Take only the boot partition (index 0), drop the root (index 1)
	badPartitionSettingsConfig.PartitionSettings = validSystemConfig.PartitionSettings[0:1]
	badPartitionSettingsConfig.ReadOnlyVerityRoot = ReadOnlyVerityRoot{
		Enable: true,
		Name:   "test",
	}

	err := badPartitionSettingsConfig.IsValid()
	assert.Error(t, err)
	assert.Equal(t, "invalid [ReadOnlyVerityRoot] or [Encryption]: must have a partition mounted at '/'", err.Error())

	err = remarshalJSON(badPartitionSettingsConfig, &checkedSystemConfig)
	assert.Error(t, err)
	assert.Equal(t, "failed to parse [SystemConfig]: invalid [ReadOnlyVerityRoot] or [Encryption]: must have a partition mounted at '/'", err.Error())
}

func TestShouldFailParsingVerityRootWithNoBoot_SystemConfig(t *testing.T) {
	var checkedSystemConfig SystemConfig

	badPartitionSettingsConfig := validSystemConfig
	// Take only the boot partition (index 0), drop the root (index 1)
	badPartitionSettingsConfig.PartitionSettings = validSystemConfig.PartitionSettings[1:2]
	badPartitionSettingsConfig.ReadOnlyVerityRoot = ReadOnlyVerityRoot{
		Enable: true,
		Name:   "test",
	}
	badPartitionSettingsConfig.Encryption.Enable = false

	err := badPartitionSettingsConfig.IsValid()
	assert.Error(t, err)
	assert.Equal(t, "invalid [ReadOnlyVerityRoot]: must have a separate partition mounted at '/boot'", err.Error())

	err = remarshalJSON(badPartitionSettingsConfig, &checkedSystemConfig)
	assert.Error(t, err)
	assert.Equal(t, "failed to parse [SystemConfig]: invalid [ReadOnlyVerityRoot]: must have a separate partition mounted at '/boot'", err.Error())
}

func TestShouldFailToFindMissingRootPartitionSetting_SystemConfig(t *testing.T) {
	badPartitionSettingsConfig := validSystemConfig

	// Remove all the partition settings
	badPartitionSettingsConfig.PartitionSettings = []PartitionSetting{}

	var partSetting *PartitionSetting = nil
	partSetting = badPartitionSettingsConfig.GetRootPartitionSetting()
	assert.Nil(t, partSetting)
}

func TestShouldSucceedFindingRootPartitionSetting_SystemConfig(t *testing.T) {
	badPartitionSettingsConfig := validSystemConfig

	partSetting := badPartitionSettingsConfig.GetRootPartitionSetting()
	assert.NotNil(t, partSetting)
	assert.Equal(t, "MyRootfs", partSetting.ID)
}

func TestShouldFailToParseInvalidJSON_SystemConfig(t *testing.T) {
	var checkedSystemConfig SystemConfig

	err := marshalJSONString(invalidSystemConfigJSON, &checkedSystemConfig)
	assert.Error(t, err)
	assert.Equal(t, "failed to parse [SystemConfig]: json: cannot unmarshal number into Go struct field IntermediateTypeSystemConfig.IsDefault of type bool", err.Error())

}

func TestShouldSetRemoveRpmDbToFalse(t *testing.T) {
	assert.Equal(t, validSystemConfig.RemoveRpmDb, false)
}<|MERGE_RESOLUTION|>--- conflicted
+++ resolved
@@ -170,7 +170,6 @@
 	assert.Equal(t, "failed to parse [SystemConfig]: failed to parse [KernelCommandLine]: ExtraCommandLine contains character ` which is reserved for use by sed", err.Error())
 }
 
-<<<<<<< HEAD
 func TestShouldFailParsingDuplicatePackageRepoNames(t *testing.T) {
 	var checkedSystemConfig SystemConfig
 
@@ -187,7 +186,8 @@
 	err = remarshalJSON(duplicateRepoNameConfig, &checkedSystemConfig)
 	assert.Error(t, err)
 	assert.Equal(t, "failed to parse [SystemConfig]: invalid [PackageRepos]: duplicate package repo names (badrepo)", err.Error())
-=======
+}
+
 func TestShouldFailParsingInvalidHostName_SystemConfig(t *testing.T) {
 	var checkedSystemConfig SystemConfig
 
@@ -201,7 +201,6 @@
 	err = remarshalJSON(badHostnameConfig, &checkedSystemConfig)
 	assert.Error(t, err)
 	assert.Equal(t, "failed to parse [SystemConfig]: invalid [Hostname]: abcd_efg", err.Error())
->>>>>>> 1b35ddf2
 }
 
 func TestShouldFailParsingBadUserUID_SystemConfig(t *testing.T) {
