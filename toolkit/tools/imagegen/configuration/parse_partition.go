// Copyright (c) Microsoft Corporation.
// Licensed under the MIT License.

// Utility to create and manipulate disks and partitions

package configuration

import (
	"bufio"
	"fmt"
	"os"
	"strconv"
	"strings"

	"github.com/microsoft/CBL-Mariner/toolkit/tools/internal/logger"
)

const (
	kickstartPartitionOnDisk  = "--ondisk"
	kickstartPartitionOnDrive = "--ondrive"
	kickstartPartitionSize    = "--size"
	kickstartPartitionFsType  = "--fstype"
	kickstartPartitionGrow    = "--grow"
	biosbootPartition         = "biosboot"
	bootPartitionId           = "boot"
	rootfsPartitionId         = "rootfs"

	onDiskInputErrorMsg = "--ondisk/--ondrive must not be empty"
	fsTypeInputErrorMsg = "--fstype must not be empty"
	mountPointErrorMsg  = "Mount Point must not be empty"
)

var (
	diskInfo                map[string]int
	curDiskIndex            int
	latestDiskIndex         int
	disks                   []Disk
	partitionSettings       []PartitionSetting
	partCmdProcess          map[string]func(string) error
	newDiskPartition        *Partition
	newDiskPartitionSetting *PartitionSetting
	shouldFillDiskSpace     bool
)

func initializePrerequisitesForParser() {
	// Create a mapping between the disk path and the index of the disk in the
	// Disk array so that when we parse through the partition commands, we can
	// determine which disk the parition instruction is targeted
	diskInfo = make(map[string]int)

	// On the very first partition (boot partition), the partition type might determine
	// what the partition table type is. Since the creation of Disk only happens when we parse
	// the "--ondisk" flag and this flag is usually specified at the end of the part command, thus
	// we need to add a placeholder disk initially so the partition table type can be updated when parsing
	// the first partition
	disks = []Disk{Disk{}}
	partitionSettings = []PartitionSetting{}
	curDiskIndex = 0
	latestDiskIndex = 0

	// Create a mapping of partition flags and corresponding processing functions
	populatepartCmdProcessMap()
}

func populatepartCmdProcessMap() {
	partCmdProcess = make(map[string]func(string) error)

	// Currently only process "ondisk", "ondrive", "size" and "fstype"
	// Expand this map if supporting more commands in the future
	partCmdProcess[kickstartPartitionOnDisk] = processDisk
	partCmdProcess[kickstartPartitionOnDrive] = processDisk
	partCmdProcess[kickstartPartitionSize] = processPartitionSize
	partCmdProcess[kickstartPartitionFsType] = processPartitionFsType
}

func processDisk(inputDiskValue string) (err error) {
	diskValue := strings.TrimSpace(inputDiskValue)
	if diskValue == "" {
		return fmt.Errorf(onDiskInputErrorMsg)
	}

	// Check whether this disk has already been parsed or not
	curIdx, ok := diskInfo[diskValue]
	if ok {
		curDiskIndex = curIdx
	} else {
		// Don't create new disk if processing on the initial placeholder disk
		if len(disks) != 1 || len(diskInfo) != 0 {
			disks = append(disks, Disk{})
		}

<<<<<<< HEAD
		disks[latestDiskIndex].PartitionTableType = PartitionTableTypeMbr
=======
		// Read from /proc/cmdline to determine if the user has specified "--gpt=xxx", which
		// indicates a GPT partitioning
		partitionTableType, err := GetKernelCmdLineValue("--gpt")
		if err != nil {
			return err
		}

		if strings.TrimSpace(partitionTableType) == "True" {
			disks[latestDiskIndex].PartitionTableType = PartitionTableTypeGpt
		} else {
			disks[latestDiskIndex].PartitionTableType = PartitionTableTypeMbr
		}
>>>>>>> a7b4e74a

		// Set TargetDisk and TargetDiskType for unattended installation
		disks[latestDiskIndex].TargetDisk.Type = "path"
		disks[latestDiskIndex].TargetDisk.Value = diskValue

		diskInfo[diskValue] = latestDiskIndex
		curDiskIndex = latestDiskIndex
		latestDiskIndex++
	}

	return
}

func processPartitionSize(inputPartSize string) (err error) {
	partSize := strings.TrimSpace(inputPartSize)

	if len(disks[curDiskIndex].Partitions) == 0 {
		newDiskPartition.Start = 1
	} else {
		newDiskPartition.Start = disks[curDiskIndex].Partitions[len(disks[curDiskIndex].Partitions)-1].End
	}

	partitionSize, err := strconv.ParseUint(partSize, 10, 64)
	if err != nil {
		return err
	}

	if shouldFillDiskSpace {
		shouldFillDiskSpace = false
	} else {
		newDiskPartition.End = newDiskPartition.Start + partitionSize
	}

	return
}

func processPartitionFsType(inputFsType string) (err error) {
	fstype := strings.TrimSpace(inputFsType)
	if fstype == "" {
		return fmt.Errorf(fsTypeInputErrorMsg)
	} else if fstype == biosbootPartition {
		newDiskPartition.FsType = "fat32"
	} else if fstype == "swap" {
		newDiskPartition.FsType = "linux-swap"

		// swap partition does not have a mount point
		newDiskPartitionSetting.MountPoint = ""
	} else {
		newDiskPartition.FsType = fstype
	}

	return
}

func processMountPoint(inputMountPoint string) (err error) {
	mountPoint := strings.TrimSpace(inputMountPoint)
	if mountPoint == "" {
		return fmt.Errorf(mountPointErrorMsg)
	}

	newDiskPartitionSetting.MountPoint = mountPoint
	if mountPoint == biosbootPartition {
		newDiskPartition.ID = bootPartitionId
		newDiskPartition.Flags = append(newDiskPartition.Flags, PartitionFlagBiosGrub)
		newDiskPartitionSetting.MountPoint = ""
		newDiskPartitionSetting.ID = bootPartitionId
	} else if mountPoint == "/" {
		newDiskPartitionSetting.ID = rootfsPartitionId
		newDiskPartition.ID = rootfsPartitionId
	} else if strings.HasPrefix(mountPoint, "/") || mountPoint == "swap" {
		newDiskPartitionSetting.ID = mountPoint
		newDiskPartition.ID = mountPoint
	} else {
		// Other types of mount points are currently not supported
		err = fmt.Errorf("Invalid mount point specified: (%s)", mountPoint)
	}

	return
}

func parsePartitionFlags(partCmd string) (err error) {
	// Only need to parse commands that contains --ondisk options
	if strings.Contains(partCmd, kickstartPartitionOnDisk) || strings.Contains(partCmd, kickstartPartitionOnDrive) {
		// Create new partition and partitionsetting
		newDiskPartition = new(Partition)
		newDiskPartitionSetting = new(PartitionSetting)
		newDiskPartitionSetting.MountIdentifier = MountIdentifierDefault

		partitionFlags := strings.Split(partCmd, " ")
		for _, partitionFlag := range partitionFlags {
			err := parseFlag(partitionFlag)
			if err != nil {
				return err
			}
		}

		disks[curDiskIndex].Partitions = append(disks[curDiskIndex].Partitions, *newDiskPartition)
		partitionSettings = append(partitionSettings, *newDiskPartitionSetting)
	}

	return
}

func parseFlag(partitionFlag string) (err error) {
	if strings.HasPrefix(partitionFlag, "--") {
		// Find the index of "="
		index := strings.Index(partitionFlag, "=")
		if index != -1 {
			optionName := partitionFlag[0:index]
			optionVal := partitionFlag[(index + 1):len(partitionFlag)]

			err := partCmdProcess[optionName](optionVal)
			if err != nil {
				return err
			}
		} else {
			// Check grow flag
			if partitionFlag == kickstartPartitionGrow {
				shouldFillDiskSpace = true
				newDiskPartition.End = 0
			}
		}
	} else {
		// Update mount point
		if partitionFlag != "part" {
			err := processMountPoint(partitionFlag)
			if err != nil {
				return err
			}
		}
	}

	return
}

// ParseKickStartPartitionScheme parses a kickstart-generated partition file and
// construct the Disk and PartitionSetting information
func ParseKickStartPartitionScheme(partitionFile string) (retdisks []Disk, retpartitionSettings []PartitionSetting, err error) {
	file, err := os.Open(partitionFile)
	if err != nil {
		logger.Log.Errorf("Failed to open file (%s)", partitionFile)
		return
	}
	defer file.Close()

	// Check if the file is empty
	_, err = file.Stat()
	if err != nil {
		logger.Log.Errorf("Empty partition file (%s)", partitionFile)
		return
	}

	initializePrerequisitesForParser()

	scanner := bufio.NewScanner(file)
	for scanner.Scan() {
		parseCmd := scanner.Text()
		err = parsePartitionFlags(parseCmd)
		if err != nil {
			return
		}
	}

	retdisks = disks
	retpartitionSettings = partitionSettings
	return
}<|MERGE_RESOLUTION|>--- conflicted
+++ resolved
@@ -89,9 +89,6 @@
 			disks = append(disks, Disk{})
 		}
 
-<<<<<<< HEAD
-		disks[latestDiskIndex].PartitionTableType = PartitionTableTypeMbr
-=======
 		// Read from /proc/cmdline to determine if the user has specified "--gpt=xxx", which
 		// indicates a GPT partitioning
 		partitionTableType, err := GetKernelCmdLineValue("--gpt")
@@ -104,7 +101,6 @@
 		} else {
 			disks[latestDiskIndex].PartitionTableType = PartitionTableTypeMbr
 		}
->>>>>>> a7b4e74a
 
 		// Set TargetDisk and TargetDiskType for unattended installation
 		disks[latestDiskIndex].TargetDisk.Type = "path"
